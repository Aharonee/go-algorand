// Copyright (C) 2019-2021 Algorand, Inc.
// This file is part of go-algorand
//
// go-algorand is free software: you can redistribute it and/or modify
// it under the terms of the GNU Affero General Public License as
// published by the Free Software Foundation, either version 3 of the
// License, or (at your option) any later version.
//
// go-algorand is distributed in the hope that it will be useful,
// but WITHOUT ANY WARRANTY; without even the implied warranty of
// MERCHANTABILITY or FITNESS FOR A PARTICULAR PURPOSE.  See the
// GNU Affero General Public License for more details.
//
// You should have received a copy of the GNU Affero General Public License
// along with go-algorand.  If not, see <https://www.gnu.org/licenses/>.

package transactions

import (
	"flag"
	"fmt"
	"strings"
	"testing"

	"github.com/algorand/go-algorand/config"
	"github.com/algorand/go-algorand/crypto"
	"github.com/algorand/go-algorand/data/basics"
	"github.com/algorand/go-algorand/protocol"
	"github.com/stretchr/testify/require"
)

func TestTransaction_EstimateEncodedSize(t *testing.T) {
	addr, err := basics.UnmarshalChecksumAddress("NDQCJNNY5WWWFLP4GFZ7MEF2QJSMZYK6OWIV2AQ7OMAVLEFCGGRHFPKJJA")
	require.NoError(t, err)

	buf := make([]byte, 10)
	crypto.RandBytes(buf[:])

	proto := config.Consensus[protocol.ConsensusCurrentVersion]
	tx := Transaction{
		Type: protocol.PaymentTx,
		Header: Header{
			Sender:     addr,
			Fee:        basics.MicroAlgos{Raw: 100},
			FirstValid: basics.Round(1000),
			LastValid:  basics.Round(1000 + proto.MaxTxnLife),
			Note:       buf,
		},
		PaymentTxnFields: PaymentTxnFields{
			Receiver: addr,
			Amount:   basics.MicroAlgos{Raw: 100},
		},
	}

	require.Equal(t, 200, tx.EstimateEncodedSize())
}

func generateDummyGoNonparticpatingTransaction(addr basics.Address) (tx Transaction) {
	buf := make([]byte, 10)
	crypto.RandBytes(buf[:])

	proto := config.Consensus[protocol.ConsensusCurrentVersion]
	tx = Transaction{
		Type: protocol.KeyRegistrationTx,
		Header: Header{
			Sender:     addr,
			Fee:        basics.MicroAlgos{Raw: proto.MinTxnFee},
			FirstValid: 1,
			LastValid:  300,
		},
		KeyregTxnFields: KeyregTxnFields{Nonparticipation: true},
	}
	tx.KeyregTxnFields.VoteFirst = 1
	tx.KeyregTxnFields.VoteLast = 300
	tx.KeyregTxnFields.VoteKeyDilution = 1

	tx.KeyregTxnFields.Nonparticipation = true
	return tx
}

func TestGoOnlineGoNonparticipatingContradiction(t *testing.T) {
	// addr has no significance here other than being a normal valid address
	addr, err := basics.UnmarshalChecksumAddress("NDQCJNNY5WWWFLP4GFZ7MEF2QJSMZYK6OWIV2AQ7OMAVLEFCGGRHFPKJJA")
	require.NoError(t, err)

	tx := generateDummyGoNonparticpatingTransaction(addr)
	// Generate keys, they don't need to be good or secure, just present
	v := crypto.GenerateOneTimeSignatureSecrets(1, 1)
	// Also generate a new VRF key
	vrf := crypto.GenerateVRFSecrets()
	tx.KeyregTxnFields = KeyregTxnFields{
		VotePK:           v.OneTimeSignatureVerifier,
		SelectionPK:      vrf.PK,
		Nonparticipation: true,
	}
	// this tx tries to both register keys to go online, and mark an account as non-participating.
	// it is not well-formed.
	feeSink := basics.Address{0x7, 0xda, 0xcb, 0x4b, 0x6d, 0x9e, 0xd1, 0x41, 0xb1, 0x75, 0x76, 0xbd, 0x45, 0x9a, 0xe6, 0x42, 0x1d, 0x48, 0x6d, 0xa3, 0xd4, 0xef, 0x22, 0x47, 0xc4, 0x9, 0xa3, 0x96, 0xb8, 0x2e, 0xa2, 0x21}
	err = tx.WellFormed(SpecialAddresses{FeeSink: feeSink}, config.Consensus[protocol.ConsensusCurrentVersion])
	require.Error(t, err)
}

func TestGoNonparticipatingWellFormed(t *testing.T) {
	// addr has no significance here other than being a normal valid address
	addr, err := basics.UnmarshalChecksumAddress("NDQCJNNY5WWWFLP4GFZ7MEF2QJSMZYK6OWIV2AQ7OMAVLEFCGGRHFPKJJA")
	require.NoError(t, err)

	tx := generateDummyGoNonparticpatingTransaction(addr)
	curProto := config.Consensus[protocol.ConsensusCurrentVersion]

	if !curProto.SupportBecomeNonParticipatingTransactions {
		t.Skipf("Skipping rest of test because current protocol version %v does not support become-nonparticipating transactions", protocol.ConsensusCurrentVersion)
	}

	// this tx is well-formed
	feeSink := basics.Address{0x7, 0xda, 0xcb, 0x4b, 0x6d, 0x9e, 0xd1, 0x41, 0xb1, 0x75, 0x76, 0xbd, 0x45, 0x9a, 0xe6, 0x42, 0x1d, 0x48, 0x6d, 0xa3, 0xd4, 0xef, 0x22, 0x47, 0xc4, 0x9, 0xa3, 0x96, 0xb8, 0x2e, 0xa2, 0x21}
	err = tx.WellFormed(SpecialAddresses{FeeSink: feeSink}, curProto)
	require.NoError(t, err)
	// but it should stop being well-formed if the protocol does not support it
	curProto.SupportBecomeNonParticipatingTransactions = false
	err = tx.WellFormed(SpecialAddresses{FeeSink: feeSink}, curProto)
	require.Error(t, err)
}

func TestAppCallCreateWellFormed(t *testing.T) {
	feeSink := basics.Address{0x7, 0xda, 0xcb, 0x4b, 0x6d, 0x9e, 0xd1, 0x41, 0xb1, 0x75, 0x76, 0xbd, 0x45, 0x9a, 0xe6, 0x42, 0x1d, 0x48, 0x6d, 0xa3, 0xd4, 0xef, 0x22, 0x47, 0xc4, 0x9, 0xa3, 0x96, 0xb8, 0x2e, 0xa2, 0x21}
	specialAddr := SpecialAddresses{FeeSink: feeSink}
	curProto := config.Consensus[protocol.ConsensusCurrentVersion]
	futureProto := config.Consensus[protocol.ConsensusFuture]
	addr1, err := basics.UnmarshalChecksumAddress("NDQCJNNY5WWWFLP4GFZ7MEF2QJSMZYK6OWIV2AQ7OMAVLEFCGGRHFPKJJA")
	require.NoError(t, err)
	usecases := []struct {
		tx            Transaction
		spec          SpecialAddresses
		proto         config.ConsensusParams
		expectedError error
	}{
		{
			tx: Transaction{
				Type: protocol.ApplicationCallTx,
				Header: Header{
					Sender:     addr1,
					Fee:        basics.MicroAlgos{Raw: 1000},
					LastValid:  105,
					FirstValid: 100,
				},
				ApplicationCallTxnFields: ApplicationCallTxnFields{
					ApplicationID: 0,
					ApplicationArgs: [][]byte{
						[]byte("write"),
					},
				},
			},
			spec:  specialAddr,
			proto: curProto,
		},
		{
			tx: Transaction{
				Type: protocol.ApplicationCallTx,
				Header: Header{
					Sender:     addr1,
					Fee:        basics.MicroAlgos{Raw: 1000},
					LastValid:  105,
					FirstValid: 100,
				},
				ApplicationCallTxnFields: ApplicationCallTxnFields{
					ApplicationID: 0,
					ApplicationArgs: [][]byte{
						[]byte("write"),
					},
					ExtraProgramPages: 0,
				},
			},
			spec:  specialAddr,
			proto: curProto,
		},
		{
			tx: Transaction{
				Type: protocol.ApplicationCallTx,
				Header: Header{
					Sender:     addr1,
					Fee:        basics.MicroAlgos{Raw: 1000},
					LastValid:  105,
					FirstValid: 100,
				},
				ApplicationCallTxnFields: ApplicationCallTxnFields{
					ApplicationID: 0,
					ApplicationArgs: [][]byte{
						[]byte("write"),
					},
					ExtraProgramPages: 3,
				},
			},
			spec:  specialAddr,
			proto: futureProto,
		},
		{
			tx: Transaction{
				Type: protocol.ApplicationCallTx,
				Header: Header{
					Sender:     addr1,
					Fee:        basics.MicroAlgos{Raw: 1000},
					LastValid:  105,
					FirstValid: 100,
				},
				ApplicationCallTxnFields: ApplicationCallTxnFields{
					ApplicationID: 0,
					ApplicationArgs: [][]byte{
						[]byte("write"),
					},
					ExtraProgramPages: 0,
				},
			},
			spec:  specialAddr,
			proto: futureProto,
		},
	}
	for _, usecase := range usecases {
		err := usecase.tx.WellFormed(usecase.spec, usecase.proto)
		require.NoError(t, err)
	}
}

func TestWellFormedErrors(t *testing.T) {
	feeSink := basics.Address{0x7, 0xda, 0xcb, 0x4b, 0x6d, 0x9e, 0xd1, 0x41, 0xb1, 0x75, 0x76, 0xbd, 0x45, 0x9a, 0xe6, 0x42, 0x1d, 0x48, 0x6d, 0xa3, 0xd4, 0xef, 0x22, 0x47, 0xc4, 0x9, 0xa3, 0x96, 0xb8, 0x2e, 0xa2, 0x21}
	specialAddr := SpecialAddresses{FeeSink: feeSink}
	curProto := config.Consensus[protocol.ConsensusCurrentVersion]
	futureProto := config.Consensus[protocol.ConsensusFuture]
	protoV27 := config.Consensus[protocol.ConsensusV27]
	addr1, err := basics.UnmarshalChecksumAddress("NDQCJNNY5WWWFLP4GFZ7MEF2QJSMZYK6OWIV2AQ7OMAVLEFCGGRHFPKJJA")
	require.NoError(t, err)
	okHeader := Header{
		Sender:     addr1,
		Fee:        basics.MicroAlgos{Raw: 1000},
		LastValid:  105,
		FirstValid: 100,
	}
	usecases := []struct {
		tx            Transaction
		spec          SpecialAddresses
		proto         config.ConsensusParams
		expectedError error
	}{
		{
			tx: Transaction{
				Type: protocol.PaymentTx,
				Header: Header{
					Sender: addr1,
					Fee:    basics.MicroAlgos{Raw: 100},
				},
			},
			spec:          specialAddr,
			proto:         curProto,
			expectedError: makeMinFeeErrorf("transaction had fee %d, which is less than the minimum %d", 100, curProto.MinTxnFee),
		},
		{
			tx: Transaction{
				Type: protocol.PaymentTx,
				Header: Header{
					Sender:     addr1,
					Fee:        basics.MicroAlgos{Raw: 1000},
					LastValid:  100,
					FirstValid: 105,
				},
			},
			spec:          specialAddr,
			proto:         curProto,
			expectedError: fmt.Errorf("transaction invalid range (%d--%d)", 105, 100),
		},
		{
			tx: Transaction{
<<<<<<< HEAD
				Type: protocol.ApplicationCallTx,
				Header: Header{
					Sender:     addr1,
					Fee:        basics.MicroAlgos{Raw: 1000},
					LastValid:  105,
					FirstValid: 100,
				},
				ApplicationCallTxnFields: ApplicationCallTxnFields{
					ApplicationID: 0,
=======
				Type:   protocol.ApplicationCallTx,
				Header: okHeader,
				ApplicationCallTxnFields: ApplicationCallTxnFields{
					ApplicationID: 0, // creation
>>>>>>> a9705a19
					ApplicationArgs: [][]byte{
						[]byte("write"),
					},
					ExtraProgramPages: 1,
				},
			},
			spec:          specialAddr,
			proto:         protoV27,
<<<<<<< HEAD
			expectedError: fmt.Errorf("tx.ExtraProgramPages too large, max number of extra pages is %d", curProto.MaxExtraAppProgramPages),
		},
		{
			tx: Transaction{
				Type: protocol.ApplicationCallTx,
				Header: Header{
					Sender:     addr1,
					Fee:        basics.MicroAlgos{Raw: 1000},
					LastValid:  105,
					FirstValid: 100,
				},
=======
			expectedError: fmt.Errorf("tx.ExtraProgramPages too large, max number of extra pages is %d", protoV27.MaxExtraAppProgramPages),
		},
		{
			tx: Transaction{
				Type:   protocol.ApplicationCallTx,
				Header: okHeader,
				ApplicationCallTxnFields: ApplicationCallTxnFields{
					ApplicationID:     0, // creation
					ApprovalProgram:   []byte(strings.Repeat("X", 1025)),
					ClearStateProgram: []byte("junk"),
				},
			},
			spec:          specialAddr,
			proto:         protoV27,
			expectedError: fmt.Errorf("approval program too long. max len 1024 bytes"),
		},
		{
			tx: Transaction{
				Type:   protocol.ApplicationCallTx,
				Header: okHeader,
				ApplicationCallTxnFields: ApplicationCallTxnFields{
					ApplicationID:     0, // creation
					ApprovalProgram:   []byte(strings.Repeat("X", 1025)),
					ClearStateProgram: []byte("junk"),
				},
			},
			spec:  specialAddr,
			proto: futureProto,
		},
		{
			tx: Transaction{
				Type:   protocol.ApplicationCallTx,
				Header: okHeader,
				ApplicationCallTxnFields: ApplicationCallTxnFields{
					ApplicationID:     0, // creation
					ApprovalProgram:   []byte(strings.Repeat("X", 1025)),
					ClearStateProgram: []byte(strings.Repeat("X", 1025)),
				},
			},
			spec:          specialAddr,
			proto:         futureProto,
			expectedError: fmt.Errorf("app programs too long. max total len 2048 bytes"),
		},
		{
			tx: Transaction{
				Type:   protocol.ApplicationCallTx,
				Header: okHeader,
				ApplicationCallTxnFields: ApplicationCallTxnFields{
					ApplicationID:     0, // creation
					ApprovalProgram:   []byte(strings.Repeat("X", 1025)),
					ClearStateProgram: []byte(strings.Repeat("X", 1025)),
					ExtraProgramPages: 1,
				},
			},
			spec:  specialAddr,
			proto: futureProto,
		},
		{
			tx: Transaction{
				Type:   protocol.ApplicationCallTx,
				Header: okHeader,
>>>>>>> a9705a19
				ApplicationCallTxnFields: ApplicationCallTxnFields{
					ApplicationID: 1,
					ApplicationArgs: [][]byte{
						[]byte("write"),
					},
					ExtraProgramPages: 1,
				},
			},
			spec:          specialAddr,
			proto:         futureProto,
<<<<<<< HEAD
			expectedError: fmt.Errorf("ExtraProgramPages field is immutable"),
		},
		{
			tx: Transaction{
				Type: protocol.ApplicationCallTx,
				Header: Header{
					Sender:     addr1,
					Fee:        basics.MicroAlgos{Raw: 1000},
					LastValid:  105,
					FirstValid: 100,
				},
=======
			expectedError: fmt.Errorf("tx.ExtraProgramPages is immutable"),
		},
		{
			tx: Transaction{
				Type:   protocol.ApplicationCallTx,
				Header: okHeader,
>>>>>>> a9705a19
				ApplicationCallTxnFields: ApplicationCallTxnFields{
					ApplicationID: 0,
					ApplicationArgs: [][]byte{
						[]byte("write"),
					},
					ExtraProgramPages: 4,
				},
			},
			spec:          specialAddr,
			proto:         futureProto,
			expectedError: fmt.Errorf("tx.ExtraProgramPages too large, max number of extra pages is %d", futureProto.MaxExtraAppProgramPages),
		},
<<<<<<< HEAD
=======
		{
			tx: Transaction{
				Type:   protocol.ApplicationCallTx,
				Header: okHeader,
				ApplicationCallTxnFields: ApplicationCallTxnFields{
					ApplicationID: 1,
					ForeignApps:   []basics.AppIndex{10, 11},
				},
			},
			spec:  specialAddr,
			proto: protoV27,
		},
		{
			tx: Transaction{
				Type:   protocol.ApplicationCallTx,
				Header: okHeader,
				ApplicationCallTxnFields: ApplicationCallTxnFields{
					ApplicationID: 1,
					ForeignApps:   []basics.AppIndex{10, 11, 12},
				},
			},
			spec:          specialAddr,
			proto:         protoV27,
			expectedError: fmt.Errorf("tx.ForeignApps too long, max number of foreign apps is 2"),
		},
		{
			tx: Transaction{
				Type:   protocol.ApplicationCallTx,
				Header: okHeader,
				ApplicationCallTxnFields: ApplicationCallTxnFields{
					ApplicationID: 1,
					ForeignApps:   []basics.AppIndex{10, 11, 12, 13, 14, 15, 16, 17},
				},
			},
			spec:  specialAddr,
			proto: futureProto,
		},
		{
			tx: Transaction{
				Type:   protocol.ApplicationCallTx,
				Header: okHeader,
				ApplicationCallTxnFields: ApplicationCallTxnFields{
					ApplicationID: 1,
					ForeignAssets: []basics.AssetIndex{14, 15, 16, 17, 18, 19, 20, 21, 22},
				},
			},
			spec:          specialAddr,
			proto:         futureProto,
			expectedError: fmt.Errorf("tx.ForeignAssets too long, max number of foreign assets is 8"),
		},
		{
			tx: Transaction{
				Type:   protocol.ApplicationCallTx,
				Header: okHeader,
				ApplicationCallTxnFields: ApplicationCallTxnFields{
					ApplicationID: 1,
					Accounts:      []basics.Address{basics.Address{}, basics.Address{}, basics.Address{}},
					ForeignApps:   []basics.AppIndex{14, 15, 16, 17},
					ForeignAssets: []basics.AssetIndex{14, 15, 16, 17},
				},
			},
			spec:          specialAddr,
			proto:         futureProto,
			expectedError: fmt.Errorf("tx has too many references, max is 8"),
		},
>>>>>>> a9705a19
	}
	for _, usecase := range usecases {
		err := usecase.tx.WellFormed(usecase.spec, usecase.proto)
		require.Equal(t, usecase.expectedError, err)
	}
}

var generateFlag = flag.Bool("generate", false, "")

// running test with -generate would generate the matrix used in the test ( without the "correct" errors )
func TestWellFormedKeyRegistrationTx(t *testing.T) {
	flag.Parse()

	// addr has no significance here other than being a normal valid address
	addr, err := basics.UnmarshalChecksumAddress("NDQCJNNY5WWWFLP4GFZ7MEF2QJSMZYK6OWIV2AQ7OMAVLEFCGGRHFPKJJA")
	require.NoError(t, err)

	tx := generateDummyGoNonparticpatingTransaction(addr)
	curProto := config.Consensus[protocol.ConsensusCurrentVersion]
	feeSink := basics.Address{0x7, 0xda, 0xcb, 0x4b, 0x6d, 0x9e, 0xd1, 0x41, 0xb1, 0x75, 0x76, 0xbd, 0x45, 0x9a, 0xe6, 0x42, 0x1d, 0x48, 0x6d, 0xa3, 0xd4, 0xef, 0x22, 0x47, 0xc4, 0x9, 0xa3, 0x96, 0xb8, 0x2e, 0xa2, 0x21}
	spec := SpecialAddresses{FeeSink: feeSink}
	if !curProto.SupportBecomeNonParticipatingTransactions {
		t.Skipf("Skipping rest of test because current protocol version %v does not support become-nonparticipating transactions", protocol.ConsensusCurrentVersion)
	}

	// this tx is well-formed
	err = tx.WellFormed(spec, curProto)
	require.NoError(t, err)

	type keyRegTestCase struct {
		votePK                                    crypto.OneTimeSignatureVerifier
		selectionPK                               crypto.VRFVerifier
		voteFirst                                 basics.Round
		voteLast                                  basics.Round
		lastValid                                 basics.Round
		voteKeyDilution                           uint64
		nonParticipation                          bool
		supportBecomeNonParticipatingTransactions bool
		enableKeyregCoherencyCheck                bool
		err                                       error
	}
	votePKValue := crypto.OneTimeSignatureVerifier{0x7, 0xda, 0xcb, 0x4b, 0x6d, 0x9e, 0xd1, 0x41, 0xb1, 0x75, 0x76, 0xbd, 0x45, 0x9a, 0xe6, 0x42, 0x1d, 0x48, 0x6d, 0xa3, 0xd4, 0xef, 0x22, 0x47, 0xc4, 0x9, 0xa3, 0x96, 0xb8, 0x2e, 0xa2, 0x21}
	selectionPKValue := crypto.VRFVerifier{0x7, 0xda, 0xcb, 0x4b, 0x6d, 0x9e, 0xd1, 0x41, 0xb1, 0x75, 0x76, 0xbd, 0x45, 0x9a, 0xe6, 0x42, 0x1d, 0x48, 0x6d, 0xa3, 0xd4, 0xef, 0x22, 0x47, 0xc4, 0x9, 0xa3, 0x96, 0xb8, 0x2e, 0xa2, 0x21}

	runTestCase := func(testCase keyRegTestCase) error {
		tx.KeyregTxnFields.VotePK = testCase.votePK
		tx.KeyregTxnFields.SelectionPK = testCase.selectionPK
		tx.KeyregTxnFields.VoteFirst = testCase.voteFirst
		tx.KeyregTxnFields.VoteLast = testCase.voteLast
		tx.KeyregTxnFields.VoteKeyDilution = testCase.voteKeyDilution
		tx.KeyregTxnFields.Nonparticipation = testCase.nonParticipation
		tx.LastValid = testCase.lastValid

		curProto.SupportBecomeNonParticipatingTransactions = testCase.supportBecomeNonParticipatingTransactions
		curProto.EnableKeyregCoherencyCheck = testCase.enableKeyregCoherencyCheck
		return tx.WellFormed(spec, curProto)
	}

	if *generateFlag == true {
		fmt.Printf("keyRegTestCases := []keyRegTestCase{\n")
		idx := 0
		for _, votePK := range []crypto.OneTimeSignatureVerifier{crypto.OneTimeSignatureVerifier{}, votePKValue} {
			for _, selectionPK := range []crypto.VRFVerifier{crypto.VRFVerifier{}, selectionPKValue} {
				for _, voteFirst := range []basics.Round{basics.Round(0), basics.Round(5)} {
					for _, voteLast := range []basics.Round{basics.Round(0), basics.Round(10)} {
						for _, lastValid := range []basics.Round{basics.Round(4), basics.Round(3)} {
							for _, voteKeyDilution := range []uint64{0, 10000} {
								for _, nonParticipation := range []bool{false, true} {
									for _, supportBecomeNonParticipatingTransactions := range []bool{false, true} {
										for _, enableKeyregCoherencyCheck := range []bool{false, true} {
											outcome := runTestCase(keyRegTestCase{
												votePK,
												selectionPK,
												voteFirst,
												voteLast,
												lastValid,
												voteKeyDilution,
												nonParticipation,
												supportBecomeNonParticipatingTransactions,
												enableKeyregCoherencyCheck,
												nil})
											errStr := "nil"
											switch outcome {
											case errKeyregTxnUnsupportedSwitchToNonParticipating:
												errStr = "errKeyregTxnUnsupportedSwitchToNonParticipating"
											case errKeyregTxnGoingOnlineWithNonParticipating:
												errStr = "errKeyregTxnGoingOnlineWithNonParticipating"
											case errKeyregTxnNonCoherentVotingKeys:
												errStr = "errKeyregTxnNonCoherentVotingKeys"
											case errKeyregTxnOfflineTransactionHasVotingRounds:
												errStr = "errKeyregTxnOfflineTransactionHasVotingRounds"
											case errKeyregTxnFirstVotingRoundGreaterThanLastVotingRound:
												errStr = "errKeyregTxnFirstVotingRoundGreaterThanLastVotingRound"
											case errKeyregTxnGoingOnlineWithZeroVoteLast:
												errStr = "errKeyregTxnGoingOnlineWithZeroVoteLast"
											case errKeyregTxnGoingOnlineWithNonParticipating:
												errStr = "errKeyregTxnGoingOnlineWithNonParticipating"
											case errKeyregTxnGoingOnlineWithFirstVoteAfterLastValid:
												errStr = "errKeyregTxnGoingOnlineWithFirstVoteAfterLastValid"
											default:
												require.Nil(t, outcome)

											}
											s := "/* %3d */ keyRegTestCase{votePK:"
											if votePK == votePKValue {
												s += "votePKValue"
											} else {
												s += "crypto.OneTimeSignatureVerifier{}"
											}
											s += ", selectionPK:"
											if selectionPK == selectionPKValue {
												s += "selectionPKValue"
											} else {
												s += "crypto.VRFVerifier{}"
											}
											s = fmt.Sprintf("%s, voteFirst:basics.Round(%2d), voteLast:basics.Round(%2d), lastValid:basics.Round(%2d), voteKeyDilution: %5d, nonParticipation: %v,supportBecomeNonParticipatingTransactions:%v, enableKeyregCoherencyCheck:%v, err:%s},\n",
												s, voteFirst, voteLast, lastValid, voteKeyDilution, nonParticipation, supportBecomeNonParticipatingTransactions, enableKeyregCoherencyCheck, errStr)
											fmt.Printf(s, idx)
											idx++
										}
									}
								}
							}
						}
					}
				}
			}
		}
		fmt.Printf("}\n")
		return
	}
	keyRegTestCases := []keyRegTestCase{
		/*   0 */ keyRegTestCase{votePK: crypto.OneTimeSignatureVerifier{}, selectionPK: crypto.VRFVerifier{}, voteFirst: basics.Round(0), voteLast: basics.Round(0), lastValid: basics.Round(4), voteKeyDilution: 0, nonParticipation: false, supportBecomeNonParticipatingTransactions: false, enableKeyregCoherencyCheck: false, err: nil},
		/*   1 */ keyRegTestCase{votePK: crypto.OneTimeSignatureVerifier{}, selectionPK: crypto.VRFVerifier{}, voteFirst: basics.Round(0), voteLast: basics.Round(0), lastValid: basics.Round(4), voteKeyDilution: 0, nonParticipation: false, supportBecomeNonParticipatingTransactions: false, enableKeyregCoherencyCheck: true, err: nil},
		/*   2 */ keyRegTestCase{votePK: crypto.OneTimeSignatureVerifier{}, selectionPK: crypto.VRFVerifier{}, voteFirst: basics.Round(0), voteLast: basics.Round(0), lastValid: basics.Round(4), voteKeyDilution: 0, nonParticipation: false, supportBecomeNonParticipatingTransactions: true, enableKeyregCoherencyCheck: false, err: nil},
		/*   3 */ keyRegTestCase{votePK: crypto.OneTimeSignatureVerifier{}, selectionPK: crypto.VRFVerifier{}, voteFirst: basics.Round(0), voteLast: basics.Round(0), lastValid: basics.Round(4), voteKeyDilution: 0, nonParticipation: false, supportBecomeNonParticipatingTransactions: true, enableKeyregCoherencyCheck: true, err: nil},
		/*   4 */ keyRegTestCase{votePK: crypto.OneTimeSignatureVerifier{}, selectionPK: crypto.VRFVerifier{}, voteFirst: basics.Round(0), voteLast: basics.Round(0), lastValid: basics.Round(4), voteKeyDilution: 0, nonParticipation: true, supportBecomeNonParticipatingTransactions: false, enableKeyregCoherencyCheck: false, err: errKeyregTxnUnsupportedSwitchToNonParticipating},
		/*   5 */ keyRegTestCase{votePK: crypto.OneTimeSignatureVerifier{}, selectionPK: crypto.VRFVerifier{}, voteFirst: basics.Round(0), voteLast: basics.Round(0), lastValid: basics.Round(4), voteKeyDilution: 0, nonParticipation: true, supportBecomeNonParticipatingTransactions: false, enableKeyregCoherencyCheck: true, err: errKeyregTxnUnsupportedSwitchToNonParticipating},
		/*   6 */ keyRegTestCase{votePK: crypto.OneTimeSignatureVerifier{}, selectionPK: crypto.VRFVerifier{}, voteFirst: basics.Round(0), voteLast: basics.Round(0), lastValid: basics.Round(4), voteKeyDilution: 0, nonParticipation: true, supportBecomeNonParticipatingTransactions: true, enableKeyregCoherencyCheck: false, err: nil},
		/*   7 */ keyRegTestCase{votePK: crypto.OneTimeSignatureVerifier{}, selectionPK: crypto.VRFVerifier{}, voteFirst: basics.Round(0), voteLast: basics.Round(0), lastValid: basics.Round(4), voteKeyDilution: 0, nonParticipation: true, supportBecomeNonParticipatingTransactions: true, enableKeyregCoherencyCheck: true, err: nil},
		/*   8 */ keyRegTestCase{votePK: crypto.OneTimeSignatureVerifier{}, selectionPK: crypto.VRFVerifier{}, voteFirst: basics.Round(0), voteLast: basics.Round(0), lastValid: basics.Round(4), voteKeyDilution: 10000, nonParticipation: false, supportBecomeNonParticipatingTransactions: false, enableKeyregCoherencyCheck: false, err: nil},
		/*   9 */ keyRegTestCase{votePK: crypto.OneTimeSignatureVerifier{}, selectionPK: crypto.VRFVerifier{}, voteFirst: basics.Round(0), voteLast: basics.Round(0), lastValid: basics.Round(4), voteKeyDilution: 10000, nonParticipation: false, supportBecomeNonParticipatingTransactions: false, enableKeyregCoherencyCheck: true, err: errKeyregTxnNonCoherentVotingKeys},
		/*  10 */ keyRegTestCase{votePK: crypto.OneTimeSignatureVerifier{}, selectionPK: crypto.VRFVerifier{}, voteFirst: basics.Round(0), voteLast: basics.Round(0), lastValid: basics.Round(4), voteKeyDilution: 10000, nonParticipation: false, supportBecomeNonParticipatingTransactions: true, enableKeyregCoherencyCheck: false, err: nil},
		/*  11 */ keyRegTestCase{votePK: crypto.OneTimeSignatureVerifier{}, selectionPK: crypto.VRFVerifier{}, voteFirst: basics.Round(0), voteLast: basics.Round(0), lastValid: basics.Round(4), voteKeyDilution: 10000, nonParticipation: false, supportBecomeNonParticipatingTransactions: true, enableKeyregCoherencyCheck: true, err: errKeyregTxnNonCoherentVotingKeys},
		/*  12 */ keyRegTestCase{votePK: crypto.OneTimeSignatureVerifier{}, selectionPK: crypto.VRFVerifier{}, voteFirst: basics.Round(0), voteLast: basics.Round(0), lastValid: basics.Round(4), voteKeyDilution: 10000, nonParticipation: true, supportBecomeNonParticipatingTransactions: false, enableKeyregCoherencyCheck: false, err: errKeyregTxnUnsupportedSwitchToNonParticipating},
		/*  13 */ keyRegTestCase{votePK: crypto.OneTimeSignatureVerifier{}, selectionPK: crypto.VRFVerifier{}, voteFirst: basics.Round(0), voteLast: basics.Round(0), lastValid: basics.Round(4), voteKeyDilution: 10000, nonParticipation: true, supportBecomeNonParticipatingTransactions: false, enableKeyregCoherencyCheck: true, err: errKeyregTxnNonCoherentVotingKeys},
		/*  14 */ keyRegTestCase{votePK: crypto.OneTimeSignatureVerifier{}, selectionPK: crypto.VRFVerifier{}, voteFirst: basics.Round(0), voteLast: basics.Round(0), lastValid: basics.Round(4), voteKeyDilution: 10000, nonParticipation: true, supportBecomeNonParticipatingTransactions: true, enableKeyregCoherencyCheck: false, err: nil},
		/*  15 */ keyRegTestCase{votePK: crypto.OneTimeSignatureVerifier{}, selectionPK: crypto.VRFVerifier{}, voteFirst: basics.Round(0), voteLast: basics.Round(0), lastValid: basics.Round(4), voteKeyDilution: 10000, nonParticipation: true, supportBecomeNonParticipatingTransactions: true, enableKeyregCoherencyCheck: true, err: errKeyregTxnNonCoherentVotingKeys},
		/*  16 */ keyRegTestCase{votePK: crypto.OneTimeSignatureVerifier{}, selectionPK: crypto.VRFVerifier{}, voteFirst: basics.Round(0), voteLast: basics.Round(0), lastValid: basics.Round(3), voteKeyDilution: 0, nonParticipation: false, supportBecomeNonParticipatingTransactions: false, enableKeyregCoherencyCheck: false, err: nil},
		/*  17 */ keyRegTestCase{votePK: crypto.OneTimeSignatureVerifier{}, selectionPK: crypto.VRFVerifier{}, voteFirst: basics.Round(0), voteLast: basics.Round(0), lastValid: basics.Round(3), voteKeyDilution: 0, nonParticipation: false, supportBecomeNonParticipatingTransactions: false, enableKeyregCoherencyCheck: true, err: nil},
		/*  18 */ keyRegTestCase{votePK: crypto.OneTimeSignatureVerifier{}, selectionPK: crypto.VRFVerifier{}, voteFirst: basics.Round(0), voteLast: basics.Round(0), lastValid: basics.Round(3), voteKeyDilution: 0, nonParticipation: false, supportBecomeNonParticipatingTransactions: true, enableKeyregCoherencyCheck: false, err: nil},
		/*  19 */ keyRegTestCase{votePK: crypto.OneTimeSignatureVerifier{}, selectionPK: crypto.VRFVerifier{}, voteFirst: basics.Round(0), voteLast: basics.Round(0), lastValid: basics.Round(3), voteKeyDilution: 0, nonParticipation: false, supportBecomeNonParticipatingTransactions: true, enableKeyregCoherencyCheck: true, err: nil},
		/*  20 */ keyRegTestCase{votePK: crypto.OneTimeSignatureVerifier{}, selectionPK: crypto.VRFVerifier{}, voteFirst: basics.Round(0), voteLast: basics.Round(0), lastValid: basics.Round(3), voteKeyDilution: 0, nonParticipation: true, supportBecomeNonParticipatingTransactions: false, enableKeyregCoherencyCheck: false, err: errKeyregTxnUnsupportedSwitchToNonParticipating},
		/*  21 */ keyRegTestCase{votePK: crypto.OneTimeSignatureVerifier{}, selectionPK: crypto.VRFVerifier{}, voteFirst: basics.Round(0), voteLast: basics.Round(0), lastValid: basics.Round(3), voteKeyDilution: 0, nonParticipation: true, supportBecomeNonParticipatingTransactions: false, enableKeyregCoherencyCheck: true, err: errKeyregTxnUnsupportedSwitchToNonParticipating},
		/*  22 */ keyRegTestCase{votePK: crypto.OneTimeSignatureVerifier{}, selectionPK: crypto.VRFVerifier{}, voteFirst: basics.Round(0), voteLast: basics.Round(0), lastValid: basics.Round(3), voteKeyDilution: 0, nonParticipation: true, supportBecomeNonParticipatingTransactions: true, enableKeyregCoherencyCheck: false, err: nil},
		/*  23 */ keyRegTestCase{votePK: crypto.OneTimeSignatureVerifier{}, selectionPK: crypto.VRFVerifier{}, voteFirst: basics.Round(0), voteLast: basics.Round(0), lastValid: basics.Round(3), voteKeyDilution: 0, nonParticipation: true, supportBecomeNonParticipatingTransactions: true, enableKeyregCoherencyCheck: true, err: nil},
		/*  24 */ keyRegTestCase{votePK: crypto.OneTimeSignatureVerifier{}, selectionPK: crypto.VRFVerifier{}, voteFirst: basics.Round(0), voteLast: basics.Round(0), lastValid: basics.Round(3), voteKeyDilution: 10000, nonParticipation: false, supportBecomeNonParticipatingTransactions: false, enableKeyregCoherencyCheck: false, err: nil},
		/*  25 */ keyRegTestCase{votePK: crypto.OneTimeSignatureVerifier{}, selectionPK: crypto.VRFVerifier{}, voteFirst: basics.Round(0), voteLast: basics.Round(0), lastValid: basics.Round(3), voteKeyDilution: 10000, nonParticipation: false, supportBecomeNonParticipatingTransactions: false, enableKeyregCoherencyCheck: true, err: errKeyregTxnNonCoherentVotingKeys},
		/*  26 */ keyRegTestCase{votePK: crypto.OneTimeSignatureVerifier{}, selectionPK: crypto.VRFVerifier{}, voteFirst: basics.Round(0), voteLast: basics.Round(0), lastValid: basics.Round(3), voteKeyDilution: 10000, nonParticipation: false, supportBecomeNonParticipatingTransactions: true, enableKeyregCoherencyCheck: false, err: nil},
		/*  27 */ keyRegTestCase{votePK: crypto.OneTimeSignatureVerifier{}, selectionPK: crypto.VRFVerifier{}, voteFirst: basics.Round(0), voteLast: basics.Round(0), lastValid: basics.Round(3), voteKeyDilution: 10000, nonParticipation: false, supportBecomeNonParticipatingTransactions: true, enableKeyregCoherencyCheck: true, err: errKeyregTxnNonCoherentVotingKeys},
		/*  28 */ keyRegTestCase{votePK: crypto.OneTimeSignatureVerifier{}, selectionPK: crypto.VRFVerifier{}, voteFirst: basics.Round(0), voteLast: basics.Round(0), lastValid: basics.Round(3), voteKeyDilution: 10000, nonParticipation: true, supportBecomeNonParticipatingTransactions: false, enableKeyregCoherencyCheck: false, err: errKeyregTxnUnsupportedSwitchToNonParticipating},
		/*  29 */ keyRegTestCase{votePK: crypto.OneTimeSignatureVerifier{}, selectionPK: crypto.VRFVerifier{}, voteFirst: basics.Round(0), voteLast: basics.Round(0), lastValid: basics.Round(3), voteKeyDilution: 10000, nonParticipation: true, supportBecomeNonParticipatingTransactions: false, enableKeyregCoherencyCheck: true, err: errKeyregTxnNonCoherentVotingKeys},
		/*  30 */ keyRegTestCase{votePK: crypto.OneTimeSignatureVerifier{}, selectionPK: crypto.VRFVerifier{}, voteFirst: basics.Round(0), voteLast: basics.Round(0), lastValid: basics.Round(3), voteKeyDilution: 10000, nonParticipation: true, supportBecomeNonParticipatingTransactions: true, enableKeyregCoherencyCheck: false, err: nil},
		/*  31 */ keyRegTestCase{votePK: crypto.OneTimeSignatureVerifier{}, selectionPK: crypto.VRFVerifier{}, voteFirst: basics.Round(0), voteLast: basics.Round(0), lastValid: basics.Round(3), voteKeyDilution: 10000, nonParticipation: true, supportBecomeNonParticipatingTransactions: true, enableKeyregCoherencyCheck: true, err: errKeyregTxnNonCoherentVotingKeys},
		/*  32 */ keyRegTestCase{votePK: crypto.OneTimeSignatureVerifier{}, selectionPK: crypto.VRFVerifier{}, voteFirst: basics.Round(0), voteLast: basics.Round(10), lastValid: basics.Round(4), voteKeyDilution: 0, nonParticipation: false, supportBecomeNonParticipatingTransactions: false, enableKeyregCoherencyCheck: false, err: nil},
		/*  33 */ keyRegTestCase{votePK: crypto.OneTimeSignatureVerifier{}, selectionPK: crypto.VRFVerifier{}, voteFirst: basics.Round(0), voteLast: basics.Round(10), lastValid: basics.Round(4), voteKeyDilution: 0, nonParticipation: false, supportBecomeNonParticipatingTransactions: false, enableKeyregCoherencyCheck: true, err: errKeyregTxnOfflineTransactionHasVotingRounds},
		/*  34 */ keyRegTestCase{votePK: crypto.OneTimeSignatureVerifier{}, selectionPK: crypto.VRFVerifier{}, voteFirst: basics.Round(0), voteLast: basics.Round(10), lastValid: basics.Round(4), voteKeyDilution: 0, nonParticipation: false, supportBecomeNonParticipatingTransactions: true, enableKeyregCoherencyCheck: false, err: nil},
		/*  35 */ keyRegTestCase{votePK: crypto.OneTimeSignatureVerifier{}, selectionPK: crypto.VRFVerifier{}, voteFirst: basics.Round(0), voteLast: basics.Round(10), lastValid: basics.Round(4), voteKeyDilution: 0, nonParticipation: false, supportBecomeNonParticipatingTransactions: true, enableKeyregCoherencyCheck: true, err: errKeyregTxnOfflineTransactionHasVotingRounds},
		/*  36 */ keyRegTestCase{votePK: crypto.OneTimeSignatureVerifier{}, selectionPK: crypto.VRFVerifier{}, voteFirst: basics.Round(0), voteLast: basics.Round(10), lastValid: basics.Round(4), voteKeyDilution: 0, nonParticipation: true, supportBecomeNonParticipatingTransactions: false, enableKeyregCoherencyCheck: false, err: errKeyregTxnUnsupportedSwitchToNonParticipating},
		/*  37 */ keyRegTestCase{votePK: crypto.OneTimeSignatureVerifier{}, selectionPK: crypto.VRFVerifier{}, voteFirst: basics.Round(0), voteLast: basics.Round(10), lastValid: basics.Round(4), voteKeyDilution: 0, nonParticipation: true, supportBecomeNonParticipatingTransactions: false, enableKeyregCoherencyCheck: true, err: errKeyregTxnOfflineTransactionHasVotingRounds},
		/*  38 */ keyRegTestCase{votePK: crypto.OneTimeSignatureVerifier{}, selectionPK: crypto.VRFVerifier{}, voteFirst: basics.Round(0), voteLast: basics.Round(10), lastValid: basics.Round(4), voteKeyDilution: 0, nonParticipation: true, supportBecomeNonParticipatingTransactions: true, enableKeyregCoherencyCheck: false, err: nil},
		/*  39 */ keyRegTestCase{votePK: crypto.OneTimeSignatureVerifier{}, selectionPK: crypto.VRFVerifier{}, voteFirst: basics.Round(0), voteLast: basics.Round(10), lastValid: basics.Round(4), voteKeyDilution: 0, nonParticipation: true, supportBecomeNonParticipatingTransactions: true, enableKeyregCoherencyCheck: true, err: errKeyregTxnOfflineTransactionHasVotingRounds},
		/*  40 */ keyRegTestCase{votePK: crypto.OneTimeSignatureVerifier{}, selectionPK: crypto.VRFVerifier{}, voteFirst: basics.Round(0), voteLast: basics.Round(10), lastValid: basics.Round(4), voteKeyDilution: 10000, nonParticipation: false, supportBecomeNonParticipatingTransactions: false, enableKeyregCoherencyCheck: false, err: nil},
		/*  41 */ keyRegTestCase{votePK: crypto.OneTimeSignatureVerifier{}, selectionPK: crypto.VRFVerifier{}, voteFirst: basics.Round(0), voteLast: basics.Round(10), lastValid: basics.Round(4), voteKeyDilution: 10000, nonParticipation: false, supportBecomeNonParticipatingTransactions: false, enableKeyregCoherencyCheck: true, err: errKeyregTxnNonCoherentVotingKeys},
		/*  42 */ keyRegTestCase{votePK: crypto.OneTimeSignatureVerifier{}, selectionPK: crypto.VRFVerifier{}, voteFirst: basics.Round(0), voteLast: basics.Round(10), lastValid: basics.Round(4), voteKeyDilution: 10000, nonParticipation: false, supportBecomeNonParticipatingTransactions: true, enableKeyregCoherencyCheck: false, err: nil},
		/*  43 */ keyRegTestCase{votePK: crypto.OneTimeSignatureVerifier{}, selectionPK: crypto.VRFVerifier{}, voteFirst: basics.Round(0), voteLast: basics.Round(10), lastValid: basics.Round(4), voteKeyDilution: 10000, nonParticipation: false, supportBecomeNonParticipatingTransactions: true, enableKeyregCoherencyCheck: true, err: errKeyregTxnNonCoherentVotingKeys},
		/*  44 */ keyRegTestCase{votePK: crypto.OneTimeSignatureVerifier{}, selectionPK: crypto.VRFVerifier{}, voteFirst: basics.Round(0), voteLast: basics.Round(10), lastValid: basics.Round(4), voteKeyDilution: 10000, nonParticipation: true, supportBecomeNonParticipatingTransactions: false, enableKeyregCoherencyCheck: false, err: errKeyregTxnUnsupportedSwitchToNonParticipating},
		/*  45 */ keyRegTestCase{votePK: crypto.OneTimeSignatureVerifier{}, selectionPK: crypto.VRFVerifier{}, voteFirst: basics.Round(0), voteLast: basics.Round(10), lastValid: basics.Round(4), voteKeyDilution: 10000, nonParticipation: true, supportBecomeNonParticipatingTransactions: false, enableKeyregCoherencyCheck: true, err: errKeyregTxnNonCoherentVotingKeys},
		/*  46 */ keyRegTestCase{votePK: crypto.OneTimeSignatureVerifier{}, selectionPK: crypto.VRFVerifier{}, voteFirst: basics.Round(0), voteLast: basics.Round(10), lastValid: basics.Round(4), voteKeyDilution: 10000, nonParticipation: true, supportBecomeNonParticipatingTransactions: true, enableKeyregCoherencyCheck: false, err: nil},
		/*  47 */ keyRegTestCase{votePK: crypto.OneTimeSignatureVerifier{}, selectionPK: crypto.VRFVerifier{}, voteFirst: basics.Round(0), voteLast: basics.Round(10), lastValid: basics.Round(4), voteKeyDilution: 10000, nonParticipation: true, supportBecomeNonParticipatingTransactions: true, enableKeyregCoherencyCheck: true, err: errKeyregTxnNonCoherentVotingKeys},
		/*  48 */ keyRegTestCase{votePK: crypto.OneTimeSignatureVerifier{}, selectionPK: crypto.VRFVerifier{}, voteFirst: basics.Round(0), voteLast: basics.Round(10), lastValid: basics.Round(3), voteKeyDilution: 0, nonParticipation: false, supportBecomeNonParticipatingTransactions: false, enableKeyregCoherencyCheck: false, err: nil},
		/*  49 */ keyRegTestCase{votePK: crypto.OneTimeSignatureVerifier{}, selectionPK: crypto.VRFVerifier{}, voteFirst: basics.Round(0), voteLast: basics.Round(10), lastValid: basics.Round(3), voteKeyDilution: 0, nonParticipation: false, supportBecomeNonParticipatingTransactions: false, enableKeyregCoherencyCheck: true, err: errKeyregTxnOfflineTransactionHasVotingRounds},
		/*  50 */ keyRegTestCase{votePK: crypto.OneTimeSignatureVerifier{}, selectionPK: crypto.VRFVerifier{}, voteFirst: basics.Round(0), voteLast: basics.Round(10), lastValid: basics.Round(3), voteKeyDilution: 0, nonParticipation: false, supportBecomeNonParticipatingTransactions: true, enableKeyregCoherencyCheck: false, err: nil},
		/*  51 */ keyRegTestCase{votePK: crypto.OneTimeSignatureVerifier{}, selectionPK: crypto.VRFVerifier{}, voteFirst: basics.Round(0), voteLast: basics.Round(10), lastValid: basics.Round(3), voteKeyDilution: 0, nonParticipation: false, supportBecomeNonParticipatingTransactions: true, enableKeyregCoherencyCheck: true, err: errKeyregTxnOfflineTransactionHasVotingRounds},
		/*  52 */ keyRegTestCase{votePK: crypto.OneTimeSignatureVerifier{}, selectionPK: crypto.VRFVerifier{}, voteFirst: basics.Round(0), voteLast: basics.Round(10), lastValid: basics.Round(3), voteKeyDilution: 0, nonParticipation: true, supportBecomeNonParticipatingTransactions: false, enableKeyregCoherencyCheck: false, err: errKeyregTxnUnsupportedSwitchToNonParticipating},
		/*  53 */ keyRegTestCase{votePK: crypto.OneTimeSignatureVerifier{}, selectionPK: crypto.VRFVerifier{}, voteFirst: basics.Round(0), voteLast: basics.Round(10), lastValid: basics.Round(3), voteKeyDilution: 0, nonParticipation: true, supportBecomeNonParticipatingTransactions: false, enableKeyregCoherencyCheck: true, err: errKeyregTxnOfflineTransactionHasVotingRounds},
		/*  54 */ keyRegTestCase{votePK: crypto.OneTimeSignatureVerifier{}, selectionPK: crypto.VRFVerifier{}, voteFirst: basics.Round(0), voteLast: basics.Round(10), lastValid: basics.Round(3), voteKeyDilution: 0, nonParticipation: true, supportBecomeNonParticipatingTransactions: true, enableKeyregCoherencyCheck: false, err: nil},
		/*  55 */ keyRegTestCase{votePK: crypto.OneTimeSignatureVerifier{}, selectionPK: crypto.VRFVerifier{}, voteFirst: basics.Round(0), voteLast: basics.Round(10), lastValid: basics.Round(3), voteKeyDilution: 0, nonParticipation: true, supportBecomeNonParticipatingTransactions: true, enableKeyregCoherencyCheck: true, err: errKeyregTxnOfflineTransactionHasVotingRounds},
		/*  56 */ keyRegTestCase{votePK: crypto.OneTimeSignatureVerifier{}, selectionPK: crypto.VRFVerifier{}, voteFirst: basics.Round(0), voteLast: basics.Round(10), lastValid: basics.Round(3), voteKeyDilution: 10000, nonParticipation: false, supportBecomeNonParticipatingTransactions: false, enableKeyregCoherencyCheck: false, err: nil},
		/*  57 */ keyRegTestCase{votePK: crypto.OneTimeSignatureVerifier{}, selectionPK: crypto.VRFVerifier{}, voteFirst: basics.Round(0), voteLast: basics.Round(10), lastValid: basics.Round(3), voteKeyDilution: 10000, nonParticipation: false, supportBecomeNonParticipatingTransactions: false, enableKeyregCoherencyCheck: true, err: errKeyregTxnNonCoherentVotingKeys},
		/*  58 */ keyRegTestCase{votePK: crypto.OneTimeSignatureVerifier{}, selectionPK: crypto.VRFVerifier{}, voteFirst: basics.Round(0), voteLast: basics.Round(10), lastValid: basics.Round(3), voteKeyDilution: 10000, nonParticipation: false, supportBecomeNonParticipatingTransactions: true, enableKeyregCoherencyCheck: false, err: nil},
		/*  59 */ keyRegTestCase{votePK: crypto.OneTimeSignatureVerifier{}, selectionPK: crypto.VRFVerifier{}, voteFirst: basics.Round(0), voteLast: basics.Round(10), lastValid: basics.Round(3), voteKeyDilution: 10000, nonParticipation: false, supportBecomeNonParticipatingTransactions: true, enableKeyregCoherencyCheck: true, err: errKeyregTxnNonCoherentVotingKeys},
		/*  60 */ keyRegTestCase{votePK: crypto.OneTimeSignatureVerifier{}, selectionPK: crypto.VRFVerifier{}, voteFirst: basics.Round(0), voteLast: basics.Round(10), lastValid: basics.Round(3), voteKeyDilution: 10000, nonParticipation: true, supportBecomeNonParticipatingTransactions: false, enableKeyregCoherencyCheck: false, err: errKeyregTxnUnsupportedSwitchToNonParticipating},
		/*  61 */ keyRegTestCase{votePK: crypto.OneTimeSignatureVerifier{}, selectionPK: crypto.VRFVerifier{}, voteFirst: basics.Round(0), voteLast: basics.Round(10), lastValid: basics.Round(3), voteKeyDilution: 10000, nonParticipation: true, supportBecomeNonParticipatingTransactions: false, enableKeyregCoherencyCheck: true, err: errKeyregTxnNonCoherentVotingKeys},
		/*  62 */ keyRegTestCase{votePK: crypto.OneTimeSignatureVerifier{}, selectionPK: crypto.VRFVerifier{}, voteFirst: basics.Round(0), voteLast: basics.Round(10), lastValid: basics.Round(3), voteKeyDilution: 10000, nonParticipation: true, supportBecomeNonParticipatingTransactions: true, enableKeyregCoherencyCheck: false, err: nil},
		/*  63 */ keyRegTestCase{votePK: crypto.OneTimeSignatureVerifier{}, selectionPK: crypto.VRFVerifier{}, voteFirst: basics.Round(0), voteLast: basics.Round(10), lastValid: basics.Round(3), voteKeyDilution: 10000, nonParticipation: true, supportBecomeNonParticipatingTransactions: true, enableKeyregCoherencyCheck: true, err: errKeyregTxnNonCoherentVotingKeys},
		/*  64 */ keyRegTestCase{votePK: crypto.OneTimeSignatureVerifier{}, selectionPK: crypto.VRFVerifier{}, voteFirst: basics.Round(5), voteLast: basics.Round(0), lastValid: basics.Round(4), voteKeyDilution: 0, nonParticipation: false, supportBecomeNonParticipatingTransactions: false, enableKeyregCoherencyCheck: false, err: nil},
		/*  65 */ keyRegTestCase{votePK: crypto.OneTimeSignatureVerifier{}, selectionPK: crypto.VRFVerifier{}, voteFirst: basics.Round(5), voteLast: basics.Round(0), lastValid: basics.Round(4), voteKeyDilution: 0, nonParticipation: false, supportBecomeNonParticipatingTransactions: false, enableKeyregCoherencyCheck: true, err: errKeyregTxnFirstVotingRoundGreaterThanLastVotingRound},
		/*  66 */ keyRegTestCase{votePK: crypto.OneTimeSignatureVerifier{}, selectionPK: crypto.VRFVerifier{}, voteFirst: basics.Round(5), voteLast: basics.Round(0), lastValid: basics.Round(4), voteKeyDilution: 0, nonParticipation: false, supportBecomeNonParticipatingTransactions: true, enableKeyregCoherencyCheck: false, err: nil},
		/*  67 */ keyRegTestCase{votePK: crypto.OneTimeSignatureVerifier{}, selectionPK: crypto.VRFVerifier{}, voteFirst: basics.Round(5), voteLast: basics.Round(0), lastValid: basics.Round(4), voteKeyDilution: 0, nonParticipation: false, supportBecomeNonParticipatingTransactions: true, enableKeyregCoherencyCheck: true, err: errKeyregTxnFirstVotingRoundGreaterThanLastVotingRound},
		/*  68 */ keyRegTestCase{votePK: crypto.OneTimeSignatureVerifier{}, selectionPK: crypto.VRFVerifier{}, voteFirst: basics.Round(5), voteLast: basics.Round(0), lastValid: basics.Round(4), voteKeyDilution: 0, nonParticipation: true, supportBecomeNonParticipatingTransactions: false, enableKeyregCoherencyCheck: false, err: errKeyregTxnUnsupportedSwitchToNonParticipating},
		/*  69 */ keyRegTestCase{votePK: crypto.OneTimeSignatureVerifier{}, selectionPK: crypto.VRFVerifier{}, voteFirst: basics.Round(5), voteLast: basics.Round(0), lastValid: basics.Round(4), voteKeyDilution: 0, nonParticipation: true, supportBecomeNonParticipatingTransactions: false, enableKeyregCoherencyCheck: true, err: errKeyregTxnFirstVotingRoundGreaterThanLastVotingRound},
		/*  70 */ keyRegTestCase{votePK: crypto.OneTimeSignatureVerifier{}, selectionPK: crypto.VRFVerifier{}, voteFirst: basics.Round(5), voteLast: basics.Round(0), lastValid: basics.Round(4), voteKeyDilution: 0, nonParticipation: true, supportBecomeNonParticipatingTransactions: true, enableKeyregCoherencyCheck: false, err: nil},
		/*  71 */ keyRegTestCase{votePK: crypto.OneTimeSignatureVerifier{}, selectionPK: crypto.VRFVerifier{}, voteFirst: basics.Round(5), voteLast: basics.Round(0), lastValid: basics.Round(4), voteKeyDilution: 0, nonParticipation: true, supportBecomeNonParticipatingTransactions: true, enableKeyregCoherencyCheck: true, err: errKeyregTxnFirstVotingRoundGreaterThanLastVotingRound},
		/*  72 */ keyRegTestCase{votePK: crypto.OneTimeSignatureVerifier{}, selectionPK: crypto.VRFVerifier{}, voteFirst: basics.Round(5), voteLast: basics.Round(0), lastValid: basics.Round(4), voteKeyDilution: 10000, nonParticipation: false, supportBecomeNonParticipatingTransactions: false, enableKeyregCoherencyCheck: false, err: nil},
		/*  73 */ keyRegTestCase{votePK: crypto.OneTimeSignatureVerifier{}, selectionPK: crypto.VRFVerifier{}, voteFirst: basics.Round(5), voteLast: basics.Round(0), lastValid: basics.Round(4), voteKeyDilution: 10000, nonParticipation: false, supportBecomeNonParticipatingTransactions: false, enableKeyregCoherencyCheck: true, err: errKeyregTxnFirstVotingRoundGreaterThanLastVotingRound},
		/*  74 */ keyRegTestCase{votePK: crypto.OneTimeSignatureVerifier{}, selectionPK: crypto.VRFVerifier{}, voteFirst: basics.Round(5), voteLast: basics.Round(0), lastValid: basics.Round(4), voteKeyDilution: 10000, nonParticipation: false, supportBecomeNonParticipatingTransactions: true, enableKeyregCoherencyCheck: false, err: nil},
		/*  75 */ keyRegTestCase{votePK: crypto.OneTimeSignatureVerifier{}, selectionPK: crypto.VRFVerifier{}, voteFirst: basics.Round(5), voteLast: basics.Round(0), lastValid: basics.Round(4), voteKeyDilution: 10000, nonParticipation: false, supportBecomeNonParticipatingTransactions: true, enableKeyregCoherencyCheck: true, err: errKeyregTxnFirstVotingRoundGreaterThanLastVotingRound},
		/*  76 */ keyRegTestCase{votePK: crypto.OneTimeSignatureVerifier{}, selectionPK: crypto.VRFVerifier{}, voteFirst: basics.Round(5), voteLast: basics.Round(0), lastValid: basics.Round(4), voteKeyDilution: 10000, nonParticipation: true, supportBecomeNonParticipatingTransactions: false, enableKeyregCoherencyCheck: false, err: errKeyregTxnUnsupportedSwitchToNonParticipating},
		/*  77 */ keyRegTestCase{votePK: crypto.OneTimeSignatureVerifier{}, selectionPK: crypto.VRFVerifier{}, voteFirst: basics.Round(5), voteLast: basics.Round(0), lastValid: basics.Round(4), voteKeyDilution: 10000, nonParticipation: true, supportBecomeNonParticipatingTransactions: false, enableKeyregCoherencyCheck: true, err: errKeyregTxnFirstVotingRoundGreaterThanLastVotingRound},
		/*  78 */ keyRegTestCase{votePK: crypto.OneTimeSignatureVerifier{}, selectionPK: crypto.VRFVerifier{}, voteFirst: basics.Round(5), voteLast: basics.Round(0), lastValid: basics.Round(4), voteKeyDilution: 10000, nonParticipation: true, supportBecomeNonParticipatingTransactions: true, enableKeyregCoherencyCheck: false, err: nil},
		/*  79 */ keyRegTestCase{votePK: crypto.OneTimeSignatureVerifier{}, selectionPK: crypto.VRFVerifier{}, voteFirst: basics.Round(5), voteLast: basics.Round(0), lastValid: basics.Round(4), voteKeyDilution: 10000, nonParticipation: true, supportBecomeNonParticipatingTransactions: true, enableKeyregCoherencyCheck: true, err: errKeyregTxnFirstVotingRoundGreaterThanLastVotingRound},
		/*  80 */ keyRegTestCase{votePK: crypto.OneTimeSignatureVerifier{}, selectionPK: crypto.VRFVerifier{}, voteFirst: basics.Round(5), voteLast: basics.Round(0), lastValid: basics.Round(3), voteKeyDilution: 0, nonParticipation: false, supportBecomeNonParticipatingTransactions: false, enableKeyregCoherencyCheck: false, err: nil},
		/*  81 */ keyRegTestCase{votePK: crypto.OneTimeSignatureVerifier{}, selectionPK: crypto.VRFVerifier{}, voteFirst: basics.Round(5), voteLast: basics.Round(0), lastValid: basics.Round(3), voteKeyDilution: 0, nonParticipation: false, supportBecomeNonParticipatingTransactions: false, enableKeyregCoherencyCheck: true, err: errKeyregTxnFirstVotingRoundGreaterThanLastVotingRound},
		/*  82 */ keyRegTestCase{votePK: crypto.OneTimeSignatureVerifier{}, selectionPK: crypto.VRFVerifier{}, voteFirst: basics.Round(5), voteLast: basics.Round(0), lastValid: basics.Round(3), voteKeyDilution: 0, nonParticipation: false, supportBecomeNonParticipatingTransactions: true, enableKeyregCoherencyCheck: false, err: nil},
		/*  83 */ keyRegTestCase{votePK: crypto.OneTimeSignatureVerifier{}, selectionPK: crypto.VRFVerifier{}, voteFirst: basics.Round(5), voteLast: basics.Round(0), lastValid: basics.Round(3), voteKeyDilution: 0, nonParticipation: false, supportBecomeNonParticipatingTransactions: true, enableKeyregCoherencyCheck: true, err: errKeyregTxnFirstVotingRoundGreaterThanLastVotingRound},
		/*  84 */ keyRegTestCase{votePK: crypto.OneTimeSignatureVerifier{}, selectionPK: crypto.VRFVerifier{}, voteFirst: basics.Round(5), voteLast: basics.Round(0), lastValid: basics.Round(3), voteKeyDilution: 0, nonParticipation: true, supportBecomeNonParticipatingTransactions: false, enableKeyregCoherencyCheck: false, err: errKeyregTxnUnsupportedSwitchToNonParticipating},
		/*  85 */ keyRegTestCase{votePK: crypto.OneTimeSignatureVerifier{}, selectionPK: crypto.VRFVerifier{}, voteFirst: basics.Round(5), voteLast: basics.Round(0), lastValid: basics.Round(3), voteKeyDilution: 0, nonParticipation: true, supportBecomeNonParticipatingTransactions: false, enableKeyregCoherencyCheck: true, err: errKeyregTxnFirstVotingRoundGreaterThanLastVotingRound},
		/*  86 */ keyRegTestCase{votePK: crypto.OneTimeSignatureVerifier{}, selectionPK: crypto.VRFVerifier{}, voteFirst: basics.Round(5), voteLast: basics.Round(0), lastValid: basics.Round(3), voteKeyDilution: 0, nonParticipation: true, supportBecomeNonParticipatingTransactions: true, enableKeyregCoherencyCheck: false, err: nil},
		/*  87 */ keyRegTestCase{votePK: crypto.OneTimeSignatureVerifier{}, selectionPK: crypto.VRFVerifier{}, voteFirst: basics.Round(5), voteLast: basics.Round(0), lastValid: basics.Round(3), voteKeyDilution: 0, nonParticipation: true, supportBecomeNonParticipatingTransactions: true, enableKeyregCoherencyCheck: true, err: errKeyregTxnFirstVotingRoundGreaterThanLastVotingRound},
		/*  88 */ keyRegTestCase{votePK: crypto.OneTimeSignatureVerifier{}, selectionPK: crypto.VRFVerifier{}, voteFirst: basics.Round(5), voteLast: basics.Round(0), lastValid: basics.Round(3), voteKeyDilution: 10000, nonParticipation: false, supportBecomeNonParticipatingTransactions: false, enableKeyregCoherencyCheck: false, err: nil},
		/*  89 */ keyRegTestCase{votePK: crypto.OneTimeSignatureVerifier{}, selectionPK: crypto.VRFVerifier{}, voteFirst: basics.Round(5), voteLast: basics.Round(0), lastValid: basics.Round(3), voteKeyDilution: 10000, nonParticipation: false, supportBecomeNonParticipatingTransactions: false, enableKeyregCoherencyCheck: true, err: errKeyregTxnFirstVotingRoundGreaterThanLastVotingRound},
		/*  90 */ keyRegTestCase{votePK: crypto.OneTimeSignatureVerifier{}, selectionPK: crypto.VRFVerifier{}, voteFirst: basics.Round(5), voteLast: basics.Round(0), lastValid: basics.Round(3), voteKeyDilution: 10000, nonParticipation: false, supportBecomeNonParticipatingTransactions: true, enableKeyregCoherencyCheck: false, err: nil},
		/*  91 */ keyRegTestCase{votePK: crypto.OneTimeSignatureVerifier{}, selectionPK: crypto.VRFVerifier{}, voteFirst: basics.Round(5), voteLast: basics.Round(0), lastValid: basics.Round(3), voteKeyDilution: 10000, nonParticipation: false, supportBecomeNonParticipatingTransactions: true, enableKeyregCoherencyCheck: true, err: errKeyregTxnFirstVotingRoundGreaterThanLastVotingRound},
		/*  92 */ keyRegTestCase{votePK: crypto.OneTimeSignatureVerifier{}, selectionPK: crypto.VRFVerifier{}, voteFirst: basics.Round(5), voteLast: basics.Round(0), lastValid: basics.Round(3), voteKeyDilution: 10000, nonParticipation: true, supportBecomeNonParticipatingTransactions: false, enableKeyregCoherencyCheck: false, err: errKeyregTxnUnsupportedSwitchToNonParticipating},
		/*  93 */ keyRegTestCase{votePK: crypto.OneTimeSignatureVerifier{}, selectionPK: crypto.VRFVerifier{}, voteFirst: basics.Round(5), voteLast: basics.Round(0), lastValid: basics.Round(3), voteKeyDilution: 10000, nonParticipation: true, supportBecomeNonParticipatingTransactions: false, enableKeyregCoherencyCheck: true, err: errKeyregTxnFirstVotingRoundGreaterThanLastVotingRound},
		/*  94 */ keyRegTestCase{votePK: crypto.OneTimeSignatureVerifier{}, selectionPK: crypto.VRFVerifier{}, voteFirst: basics.Round(5), voteLast: basics.Round(0), lastValid: basics.Round(3), voteKeyDilution: 10000, nonParticipation: true, supportBecomeNonParticipatingTransactions: true, enableKeyregCoherencyCheck: false, err: nil},
		/*  95 */ keyRegTestCase{votePK: crypto.OneTimeSignatureVerifier{}, selectionPK: crypto.VRFVerifier{}, voteFirst: basics.Round(5), voteLast: basics.Round(0), lastValid: basics.Round(3), voteKeyDilution: 10000, nonParticipation: true, supportBecomeNonParticipatingTransactions: true, enableKeyregCoherencyCheck: true, err: errKeyregTxnFirstVotingRoundGreaterThanLastVotingRound},
		/*  96 */ keyRegTestCase{votePK: crypto.OneTimeSignatureVerifier{}, selectionPK: crypto.VRFVerifier{}, voteFirst: basics.Round(5), voteLast: basics.Round(10), lastValid: basics.Round(4), voteKeyDilution: 0, nonParticipation: false, supportBecomeNonParticipatingTransactions: false, enableKeyregCoherencyCheck: false, err: nil},
		/*  97 */ keyRegTestCase{votePK: crypto.OneTimeSignatureVerifier{}, selectionPK: crypto.VRFVerifier{}, voteFirst: basics.Round(5), voteLast: basics.Round(10), lastValid: basics.Round(4), voteKeyDilution: 0, nonParticipation: false, supportBecomeNonParticipatingTransactions: false, enableKeyregCoherencyCheck: true, err: errKeyregTxnOfflineTransactionHasVotingRounds},
		/*  98 */ keyRegTestCase{votePK: crypto.OneTimeSignatureVerifier{}, selectionPK: crypto.VRFVerifier{}, voteFirst: basics.Round(5), voteLast: basics.Round(10), lastValid: basics.Round(4), voteKeyDilution: 0, nonParticipation: false, supportBecomeNonParticipatingTransactions: true, enableKeyregCoherencyCheck: false, err: nil},
		/*  99 */ keyRegTestCase{votePK: crypto.OneTimeSignatureVerifier{}, selectionPK: crypto.VRFVerifier{}, voteFirst: basics.Round(5), voteLast: basics.Round(10), lastValid: basics.Round(4), voteKeyDilution: 0, nonParticipation: false, supportBecomeNonParticipatingTransactions: true, enableKeyregCoherencyCheck: true, err: errKeyregTxnOfflineTransactionHasVotingRounds},
		/* 100 */ keyRegTestCase{votePK: crypto.OneTimeSignatureVerifier{}, selectionPK: crypto.VRFVerifier{}, voteFirst: basics.Round(5), voteLast: basics.Round(10), lastValid: basics.Round(4), voteKeyDilution: 0, nonParticipation: true, supportBecomeNonParticipatingTransactions: false, enableKeyregCoherencyCheck: false, err: errKeyregTxnUnsupportedSwitchToNonParticipating},
		/* 101 */ keyRegTestCase{votePK: crypto.OneTimeSignatureVerifier{}, selectionPK: crypto.VRFVerifier{}, voteFirst: basics.Round(5), voteLast: basics.Round(10), lastValid: basics.Round(4), voteKeyDilution: 0, nonParticipation: true, supportBecomeNonParticipatingTransactions: false, enableKeyregCoherencyCheck: true, err: errKeyregTxnOfflineTransactionHasVotingRounds},
		/* 102 */ keyRegTestCase{votePK: crypto.OneTimeSignatureVerifier{}, selectionPK: crypto.VRFVerifier{}, voteFirst: basics.Round(5), voteLast: basics.Round(10), lastValid: basics.Round(4), voteKeyDilution: 0, nonParticipation: true, supportBecomeNonParticipatingTransactions: true, enableKeyregCoherencyCheck: false, err: nil},
		/* 103 */ keyRegTestCase{votePK: crypto.OneTimeSignatureVerifier{}, selectionPK: crypto.VRFVerifier{}, voteFirst: basics.Round(5), voteLast: basics.Round(10), lastValid: basics.Round(4), voteKeyDilution: 0, nonParticipation: true, supportBecomeNonParticipatingTransactions: true, enableKeyregCoherencyCheck: true, err: errKeyregTxnOfflineTransactionHasVotingRounds},
		/* 104 */ keyRegTestCase{votePK: crypto.OneTimeSignatureVerifier{}, selectionPK: crypto.VRFVerifier{}, voteFirst: basics.Round(5), voteLast: basics.Round(10), lastValid: basics.Round(4), voteKeyDilution: 10000, nonParticipation: false, supportBecomeNonParticipatingTransactions: false, enableKeyregCoherencyCheck: false, err: nil},
		/* 105 */ keyRegTestCase{votePK: crypto.OneTimeSignatureVerifier{}, selectionPK: crypto.VRFVerifier{}, voteFirst: basics.Round(5), voteLast: basics.Round(10), lastValid: basics.Round(4), voteKeyDilution: 10000, nonParticipation: false, supportBecomeNonParticipatingTransactions: false, enableKeyregCoherencyCheck: true, err: errKeyregTxnNonCoherentVotingKeys},
		/* 106 */ keyRegTestCase{votePK: crypto.OneTimeSignatureVerifier{}, selectionPK: crypto.VRFVerifier{}, voteFirst: basics.Round(5), voteLast: basics.Round(10), lastValid: basics.Round(4), voteKeyDilution: 10000, nonParticipation: false, supportBecomeNonParticipatingTransactions: true, enableKeyregCoherencyCheck: false, err: nil},
		/* 107 */ keyRegTestCase{votePK: crypto.OneTimeSignatureVerifier{}, selectionPK: crypto.VRFVerifier{}, voteFirst: basics.Round(5), voteLast: basics.Round(10), lastValid: basics.Round(4), voteKeyDilution: 10000, nonParticipation: false, supportBecomeNonParticipatingTransactions: true, enableKeyregCoherencyCheck: true, err: errKeyregTxnNonCoherentVotingKeys},
		/* 108 */ keyRegTestCase{votePK: crypto.OneTimeSignatureVerifier{}, selectionPK: crypto.VRFVerifier{}, voteFirst: basics.Round(5), voteLast: basics.Round(10), lastValid: basics.Round(4), voteKeyDilution: 10000, nonParticipation: true, supportBecomeNonParticipatingTransactions: false, enableKeyregCoherencyCheck: false, err: errKeyregTxnUnsupportedSwitchToNonParticipating},
		/* 109 */ keyRegTestCase{votePK: crypto.OneTimeSignatureVerifier{}, selectionPK: crypto.VRFVerifier{}, voteFirst: basics.Round(5), voteLast: basics.Round(10), lastValid: basics.Round(4), voteKeyDilution: 10000, nonParticipation: true, supportBecomeNonParticipatingTransactions: false, enableKeyregCoherencyCheck: true, err: errKeyregTxnNonCoherentVotingKeys},
		/* 110 */ keyRegTestCase{votePK: crypto.OneTimeSignatureVerifier{}, selectionPK: crypto.VRFVerifier{}, voteFirst: basics.Round(5), voteLast: basics.Round(10), lastValid: basics.Round(4), voteKeyDilution: 10000, nonParticipation: true, supportBecomeNonParticipatingTransactions: true, enableKeyregCoherencyCheck: false, err: nil},
		/* 111 */ keyRegTestCase{votePK: crypto.OneTimeSignatureVerifier{}, selectionPK: crypto.VRFVerifier{}, voteFirst: basics.Round(5), voteLast: basics.Round(10), lastValid: basics.Round(4), voteKeyDilution: 10000, nonParticipation: true, supportBecomeNonParticipatingTransactions: true, enableKeyregCoherencyCheck: true, err: errKeyregTxnNonCoherentVotingKeys},
		/* 112 */ keyRegTestCase{votePK: crypto.OneTimeSignatureVerifier{}, selectionPK: crypto.VRFVerifier{}, voteFirst: basics.Round(5), voteLast: basics.Round(10), lastValid: basics.Round(3), voteKeyDilution: 0, nonParticipation: false, supportBecomeNonParticipatingTransactions: false, enableKeyregCoherencyCheck: false, err: nil},
		/* 113 */ keyRegTestCase{votePK: crypto.OneTimeSignatureVerifier{}, selectionPK: crypto.VRFVerifier{}, voteFirst: basics.Round(5), voteLast: basics.Round(10), lastValid: basics.Round(3), voteKeyDilution: 0, nonParticipation: false, supportBecomeNonParticipatingTransactions: false, enableKeyregCoherencyCheck: true, err: errKeyregTxnOfflineTransactionHasVotingRounds},
		/* 114 */ keyRegTestCase{votePK: crypto.OneTimeSignatureVerifier{}, selectionPK: crypto.VRFVerifier{}, voteFirst: basics.Round(5), voteLast: basics.Round(10), lastValid: basics.Round(3), voteKeyDilution: 0, nonParticipation: false, supportBecomeNonParticipatingTransactions: true, enableKeyregCoherencyCheck: false, err: nil},
		/* 115 */ keyRegTestCase{votePK: crypto.OneTimeSignatureVerifier{}, selectionPK: crypto.VRFVerifier{}, voteFirst: basics.Round(5), voteLast: basics.Round(10), lastValid: basics.Round(3), voteKeyDilution: 0, nonParticipation: false, supportBecomeNonParticipatingTransactions: true, enableKeyregCoherencyCheck: true, err: errKeyregTxnOfflineTransactionHasVotingRounds},
		/* 116 */ keyRegTestCase{votePK: crypto.OneTimeSignatureVerifier{}, selectionPK: crypto.VRFVerifier{}, voteFirst: basics.Round(5), voteLast: basics.Round(10), lastValid: basics.Round(3), voteKeyDilution: 0, nonParticipation: true, supportBecomeNonParticipatingTransactions: false, enableKeyregCoherencyCheck: false, err: errKeyregTxnUnsupportedSwitchToNonParticipating},
		/* 117 */ keyRegTestCase{votePK: crypto.OneTimeSignatureVerifier{}, selectionPK: crypto.VRFVerifier{}, voteFirst: basics.Round(5), voteLast: basics.Round(10), lastValid: basics.Round(3), voteKeyDilution: 0, nonParticipation: true, supportBecomeNonParticipatingTransactions: false, enableKeyregCoherencyCheck: true, err: errKeyregTxnOfflineTransactionHasVotingRounds},
		/* 118 */ keyRegTestCase{votePK: crypto.OneTimeSignatureVerifier{}, selectionPK: crypto.VRFVerifier{}, voteFirst: basics.Round(5), voteLast: basics.Round(10), lastValid: basics.Round(3), voteKeyDilution: 0, nonParticipation: true, supportBecomeNonParticipatingTransactions: true, enableKeyregCoherencyCheck: false, err: nil},
		/* 119 */ keyRegTestCase{votePK: crypto.OneTimeSignatureVerifier{}, selectionPK: crypto.VRFVerifier{}, voteFirst: basics.Round(5), voteLast: basics.Round(10), lastValid: basics.Round(3), voteKeyDilution: 0, nonParticipation: true, supportBecomeNonParticipatingTransactions: true, enableKeyregCoherencyCheck: true, err: errKeyregTxnOfflineTransactionHasVotingRounds},
		/* 120 */ keyRegTestCase{votePK: crypto.OneTimeSignatureVerifier{}, selectionPK: crypto.VRFVerifier{}, voteFirst: basics.Round(5), voteLast: basics.Round(10), lastValid: basics.Round(3), voteKeyDilution: 10000, nonParticipation: false, supportBecomeNonParticipatingTransactions: false, enableKeyregCoherencyCheck: false, err: nil},
		/* 121 */ keyRegTestCase{votePK: crypto.OneTimeSignatureVerifier{}, selectionPK: crypto.VRFVerifier{}, voteFirst: basics.Round(5), voteLast: basics.Round(10), lastValid: basics.Round(3), voteKeyDilution: 10000, nonParticipation: false, supportBecomeNonParticipatingTransactions: false, enableKeyregCoherencyCheck: true, err: errKeyregTxnNonCoherentVotingKeys},
		/* 122 */ keyRegTestCase{votePK: crypto.OneTimeSignatureVerifier{}, selectionPK: crypto.VRFVerifier{}, voteFirst: basics.Round(5), voteLast: basics.Round(10), lastValid: basics.Round(3), voteKeyDilution: 10000, nonParticipation: false, supportBecomeNonParticipatingTransactions: true, enableKeyregCoherencyCheck: false, err: nil},
		/* 123 */ keyRegTestCase{votePK: crypto.OneTimeSignatureVerifier{}, selectionPK: crypto.VRFVerifier{}, voteFirst: basics.Round(5), voteLast: basics.Round(10), lastValid: basics.Round(3), voteKeyDilution: 10000, nonParticipation: false, supportBecomeNonParticipatingTransactions: true, enableKeyregCoherencyCheck: true, err: errKeyregTxnNonCoherentVotingKeys},
		/* 124 */ keyRegTestCase{votePK: crypto.OneTimeSignatureVerifier{}, selectionPK: crypto.VRFVerifier{}, voteFirst: basics.Round(5), voteLast: basics.Round(10), lastValid: basics.Round(3), voteKeyDilution: 10000, nonParticipation: true, supportBecomeNonParticipatingTransactions: false, enableKeyregCoherencyCheck: false, err: errKeyregTxnUnsupportedSwitchToNonParticipating},
		/* 125 */ keyRegTestCase{votePK: crypto.OneTimeSignatureVerifier{}, selectionPK: crypto.VRFVerifier{}, voteFirst: basics.Round(5), voteLast: basics.Round(10), lastValid: basics.Round(3), voteKeyDilution: 10000, nonParticipation: true, supportBecomeNonParticipatingTransactions: false, enableKeyregCoherencyCheck: true, err: errKeyregTxnNonCoherentVotingKeys},
		/* 126 */ keyRegTestCase{votePK: crypto.OneTimeSignatureVerifier{}, selectionPK: crypto.VRFVerifier{}, voteFirst: basics.Round(5), voteLast: basics.Round(10), lastValid: basics.Round(3), voteKeyDilution: 10000, nonParticipation: true, supportBecomeNonParticipatingTransactions: true, enableKeyregCoherencyCheck: false, err: nil},
		/* 127 */ keyRegTestCase{votePK: crypto.OneTimeSignatureVerifier{}, selectionPK: crypto.VRFVerifier{}, voteFirst: basics.Round(5), voteLast: basics.Round(10), lastValid: basics.Round(3), voteKeyDilution: 10000, nonParticipation: true, supportBecomeNonParticipatingTransactions: true, enableKeyregCoherencyCheck: true, err: errKeyregTxnNonCoherentVotingKeys},
		/* 128 */ keyRegTestCase{votePK: crypto.OneTimeSignatureVerifier{}, selectionPK: selectionPKValue, voteFirst: basics.Round(0), voteLast: basics.Round(0), lastValid: basics.Round(4), voteKeyDilution: 0, nonParticipation: false, supportBecomeNonParticipatingTransactions: false, enableKeyregCoherencyCheck: false, err: nil},
		/* 129 */ keyRegTestCase{votePK: crypto.OneTimeSignatureVerifier{}, selectionPK: selectionPKValue, voteFirst: basics.Round(0), voteLast: basics.Round(0), lastValid: basics.Round(4), voteKeyDilution: 0, nonParticipation: false, supportBecomeNonParticipatingTransactions: false, enableKeyregCoherencyCheck: true, err: errKeyregTxnNonCoherentVotingKeys},
		/* 130 */ keyRegTestCase{votePK: crypto.OneTimeSignatureVerifier{}, selectionPK: selectionPKValue, voteFirst: basics.Round(0), voteLast: basics.Round(0), lastValid: basics.Round(4), voteKeyDilution: 0, nonParticipation: false, supportBecomeNonParticipatingTransactions: true, enableKeyregCoherencyCheck: false, err: nil},
		/* 131 */ keyRegTestCase{votePK: crypto.OneTimeSignatureVerifier{}, selectionPK: selectionPKValue, voteFirst: basics.Round(0), voteLast: basics.Round(0), lastValid: basics.Round(4), voteKeyDilution: 0, nonParticipation: false, supportBecomeNonParticipatingTransactions: true, enableKeyregCoherencyCheck: true, err: errKeyregTxnNonCoherentVotingKeys},
		/* 132 */ keyRegTestCase{votePK: crypto.OneTimeSignatureVerifier{}, selectionPK: selectionPKValue, voteFirst: basics.Round(0), voteLast: basics.Round(0), lastValid: basics.Round(4), voteKeyDilution: 0, nonParticipation: true, supportBecomeNonParticipatingTransactions: false, enableKeyregCoherencyCheck: false, err: errKeyregTxnUnsupportedSwitchToNonParticipating},
		/* 133 */ keyRegTestCase{votePK: crypto.OneTimeSignatureVerifier{}, selectionPK: selectionPKValue, voteFirst: basics.Round(0), voteLast: basics.Round(0), lastValid: basics.Round(4), voteKeyDilution: 0, nonParticipation: true, supportBecomeNonParticipatingTransactions: false, enableKeyregCoherencyCheck: true, err: errKeyregTxnNonCoherentVotingKeys},
		/* 134 */ keyRegTestCase{votePK: crypto.OneTimeSignatureVerifier{}, selectionPK: selectionPKValue, voteFirst: basics.Round(0), voteLast: basics.Round(0), lastValid: basics.Round(4), voteKeyDilution: 0, nonParticipation: true, supportBecomeNonParticipatingTransactions: true, enableKeyregCoherencyCheck: false, err: nil},
		/* 135 */ keyRegTestCase{votePK: crypto.OneTimeSignatureVerifier{}, selectionPK: selectionPKValue, voteFirst: basics.Round(0), voteLast: basics.Round(0), lastValid: basics.Round(4), voteKeyDilution: 0, nonParticipation: true, supportBecomeNonParticipatingTransactions: true, enableKeyregCoherencyCheck: true, err: errKeyregTxnNonCoherentVotingKeys},
		/* 136 */ keyRegTestCase{votePK: crypto.OneTimeSignatureVerifier{}, selectionPK: selectionPKValue, voteFirst: basics.Round(0), voteLast: basics.Round(0), lastValid: basics.Round(4), voteKeyDilution: 10000, nonParticipation: false, supportBecomeNonParticipatingTransactions: false, enableKeyregCoherencyCheck: false, err: nil},
		/* 137 */ keyRegTestCase{votePK: crypto.OneTimeSignatureVerifier{}, selectionPK: selectionPKValue, voteFirst: basics.Round(0), voteLast: basics.Round(0), lastValid: basics.Round(4), voteKeyDilution: 10000, nonParticipation: false, supportBecomeNonParticipatingTransactions: false, enableKeyregCoherencyCheck: true, err: errKeyregTxnNonCoherentVotingKeys},
		/* 138 */ keyRegTestCase{votePK: crypto.OneTimeSignatureVerifier{}, selectionPK: selectionPKValue, voteFirst: basics.Round(0), voteLast: basics.Round(0), lastValid: basics.Round(4), voteKeyDilution: 10000, nonParticipation: false, supportBecomeNonParticipatingTransactions: true, enableKeyregCoherencyCheck: false, err: nil},
		/* 139 */ keyRegTestCase{votePK: crypto.OneTimeSignatureVerifier{}, selectionPK: selectionPKValue, voteFirst: basics.Round(0), voteLast: basics.Round(0), lastValid: basics.Round(4), voteKeyDilution: 10000, nonParticipation: false, supportBecomeNonParticipatingTransactions: true, enableKeyregCoherencyCheck: true, err: errKeyregTxnNonCoherentVotingKeys},
		/* 140 */ keyRegTestCase{votePK: crypto.OneTimeSignatureVerifier{}, selectionPK: selectionPKValue, voteFirst: basics.Round(0), voteLast: basics.Round(0), lastValid: basics.Round(4), voteKeyDilution: 10000, nonParticipation: true, supportBecomeNonParticipatingTransactions: false, enableKeyregCoherencyCheck: false, err: errKeyregTxnUnsupportedSwitchToNonParticipating},
		/* 141 */ keyRegTestCase{votePK: crypto.OneTimeSignatureVerifier{}, selectionPK: selectionPKValue, voteFirst: basics.Round(0), voteLast: basics.Round(0), lastValid: basics.Round(4), voteKeyDilution: 10000, nonParticipation: true, supportBecomeNonParticipatingTransactions: false, enableKeyregCoherencyCheck: true, err: errKeyregTxnNonCoherentVotingKeys},
		/* 142 */ keyRegTestCase{votePK: crypto.OneTimeSignatureVerifier{}, selectionPK: selectionPKValue, voteFirst: basics.Round(0), voteLast: basics.Round(0), lastValid: basics.Round(4), voteKeyDilution: 10000, nonParticipation: true, supportBecomeNonParticipatingTransactions: true, enableKeyregCoherencyCheck: false, err: nil},
		/* 143 */ keyRegTestCase{votePK: crypto.OneTimeSignatureVerifier{}, selectionPK: selectionPKValue, voteFirst: basics.Round(0), voteLast: basics.Round(0), lastValid: basics.Round(4), voteKeyDilution: 10000, nonParticipation: true, supportBecomeNonParticipatingTransactions: true, enableKeyregCoherencyCheck: true, err: errKeyregTxnNonCoherentVotingKeys},
		/* 144 */ keyRegTestCase{votePK: crypto.OneTimeSignatureVerifier{}, selectionPK: selectionPKValue, voteFirst: basics.Round(0), voteLast: basics.Round(0), lastValid: basics.Round(3), voteKeyDilution: 0, nonParticipation: false, supportBecomeNonParticipatingTransactions: false, enableKeyregCoherencyCheck: false, err: nil},
		/* 145 */ keyRegTestCase{votePK: crypto.OneTimeSignatureVerifier{}, selectionPK: selectionPKValue, voteFirst: basics.Round(0), voteLast: basics.Round(0), lastValid: basics.Round(3), voteKeyDilution: 0, nonParticipation: false, supportBecomeNonParticipatingTransactions: false, enableKeyregCoherencyCheck: true, err: errKeyregTxnNonCoherentVotingKeys},
		/* 146 */ keyRegTestCase{votePK: crypto.OneTimeSignatureVerifier{}, selectionPK: selectionPKValue, voteFirst: basics.Round(0), voteLast: basics.Round(0), lastValid: basics.Round(3), voteKeyDilution: 0, nonParticipation: false, supportBecomeNonParticipatingTransactions: true, enableKeyregCoherencyCheck: false, err: nil},
		/* 147 */ keyRegTestCase{votePK: crypto.OneTimeSignatureVerifier{}, selectionPK: selectionPKValue, voteFirst: basics.Round(0), voteLast: basics.Round(0), lastValid: basics.Round(3), voteKeyDilution: 0, nonParticipation: false, supportBecomeNonParticipatingTransactions: true, enableKeyregCoherencyCheck: true, err: errKeyregTxnNonCoherentVotingKeys},
		/* 148 */ keyRegTestCase{votePK: crypto.OneTimeSignatureVerifier{}, selectionPK: selectionPKValue, voteFirst: basics.Round(0), voteLast: basics.Round(0), lastValid: basics.Round(3), voteKeyDilution: 0, nonParticipation: true, supportBecomeNonParticipatingTransactions: false, enableKeyregCoherencyCheck: false, err: errKeyregTxnUnsupportedSwitchToNonParticipating},
		/* 149 */ keyRegTestCase{votePK: crypto.OneTimeSignatureVerifier{}, selectionPK: selectionPKValue, voteFirst: basics.Round(0), voteLast: basics.Round(0), lastValid: basics.Round(3), voteKeyDilution: 0, nonParticipation: true, supportBecomeNonParticipatingTransactions: false, enableKeyregCoherencyCheck: true, err: errKeyregTxnNonCoherentVotingKeys},
		/* 150 */ keyRegTestCase{votePK: crypto.OneTimeSignatureVerifier{}, selectionPK: selectionPKValue, voteFirst: basics.Round(0), voteLast: basics.Round(0), lastValid: basics.Round(3), voteKeyDilution: 0, nonParticipation: true, supportBecomeNonParticipatingTransactions: true, enableKeyregCoherencyCheck: false, err: nil},
		/* 151 */ keyRegTestCase{votePK: crypto.OneTimeSignatureVerifier{}, selectionPK: selectionPKValue, voteFirst: basics.Round(0), voteLast: basics.Round(0), lastValid: basics.Round(3), voteKeyDilution: 0, nonParticipation: true, supportBecomeNonParticipatingTransactions: true, enableKeyregCoherencyCheck: true, err: errKeyregTxnNonCoherentVotingKeys},
		/* 152 */ keyRegTestCase{votePK: crypto.OneTimeSignatureVerifier{}, selectionPK: selectionPKValue, voteFirst: basics.Round(0), voteLast: basics.Round(0), lastValid: basics.Round(3), voteKeyDilution: 10000, nonParticipation: false, supportBecomeNonParticipatingTransactions: false, enableKeyregCoherencyCheck: false, err: nil},
		/* 153 */ keyRegTestCase{votePK: crypto.OneTimeSignatureVerifier{}, selectionPK: selectionPKValue, voteFirst: basics.Round(0), voteLast: basics.Round(0), lastValid: basics.Round(3), voteKeyDilution: 10000, nonParticipation: false, supportBecomeNonParticipatingTransactions: false, enableKeyregCoherencyCheck: true, err: errKeyregTxnNonCoherentVotingKeys},
		/* 154 */ keyRegTestCase{votePK: crypto.OneTimeSignatureVerifier{}, selectionPK: selectionPKValue, voteFirst: basics.Round(0), voteLast: basics.Round(0), lastValid: basics.Round(3), voteKeyDilution: 10000, nonParticipation: false, supportBecomeNonParticipatingTransactions: true, enableKeyregCoherencyCheck: false, err: nil},
		/* 155 */ keyRegTestCase{votePK: crypto.OneTimeSignatureVerifier{}, selectionPK: selectionPKValue, voteFirst: basics.Round(0), voteLast: basics.Round(0), lastValid: basics.Round(3), voteKeyDilution: 10000, nonParticipation: false, supportBecomeNonParticipatingTransactions: true, enableKeyregCoherencyCheck: true, err: errKeyregTxnNonCoherentVotingKeys},
		/* 156 */ keyRegTestCase{votePK: crypto.OneTimeSignatureVerifier{}, selectionPK: selectionPKValue, voteFirst: basics.Round(0), voteLast: basics.Round(0), lastValid: basics.Round(3), voteKeyDilution: 10000, nonParticipation: true, supportBecomeNonParticipatingTransactions: false, enableKeyregCoherencyCheck: false, err: errKeyregTxnUnsupportedSwitchToNonParticipating},
		/* 157 */ keyRegTestCase{votePK: crypto.OneTimeSignatureVerifier{}, selectionPK: selectionPKValue, voteFirst: basics.Round(0), voteLast: basics.Round(0), lastValid: basics.Round(3), voteKeyDilution: 10000, nonParticipation: true, supportBecomeNonParticipatingTransactions: false, enableKeyregCoherencyCheck: true, err: errKeyregTxnNonCoherentVotingKeys},
		/* 158 */ keyRegTestCase{votePK: crypto.OneTimeSignatureVerifier{}, selectionPK: selectionPKValue, voteFirst: basics.Round(0), voteLast: basics.Round(0), lastValid: basics.Round(3), voteKeyDilution: 10000, nonParticipation: true, supportBecomeNonParticipatingTransactions: true, enableKeyregCoherencyCheck: false, err: nil},
		/* 159 */ keyRegTestCase{votePK: crypto.OneTimeSignatureVerifier{}, selectionPK: selectionPKValue, voteFirst: basics.Round(0), voteLast: basics.Round(0), lastValid: basics.Round(3), voteKeyDilution: 10000, nonParticipation: true, supportBecomeNonParticipatingTransactions: true, enableKeyregCoherencyCheck: true, err: errKeyregTxnNonCoherentVotingKeys},
		/* 160 */ keyRegTestCase{votePK: crypto.OneTimeSignatureVerifier{}, selectionPK: selectionPKValue, voteFirst: basics.Round(0), voteLast: basics.Round(10), lastValid: basics.Round(4), voteKeyDilution: 0, nonParticipation: false, supportBecomeNonParticipatingTransactions: false, enableKeyregCoherencyCheck: false, err: nil},
		/* 161 */ keyRegTestCase{votePK: crypto.OneTimeSignatureVerifier{}, selectionPK: selectionPKValue, voteFirst: basics.Round(0), voteLast: basics.Round(10), lastValid: basics.Round(4), voteKeyDilution: 0, nonParticipation: false, supportBecomeNonParticipatingTransactions: false, enableKeyregCoherencyCheck: true, err: errKeyregTxnNonCoherentVotingKeys},
		/* 162 */ keyRegTestCase{votePK: crypto.OneTimeSignatureVerifier{}, selectionPK: selectionPKValue, voteFirst: basics.Round(0), voteLast: basics.Round(10), lastValid: basics.Round(4), voteKeyDilution: 0, nonParticipation: false, supportBecomeNonParticipatingTransactions: true, enableKeyregCoherencyCheck: false, err: nil},
		/* 163 */ keyRegTestCase{votePK: crypto.OneTimeSignatureVerifier{}, selectionPK: selectionPKValue, voteFirst: basics.Round(0), voteLast: basics.Round(10), lastValid: basics.Round(4), voteKeyDilution: 0, nonParticipation: false, supportBecomeNonParticipatingTransactions: true, enableKeyregCoherencyCheck: true, err: errKeyregTxnNonCoherentVotingKeys},
		/* 164 */ keyRegTestCase{votePK: crypto.OneTimeSignatureVerifier{}, selectionPK: selectionPKValue, voteFirst: basics.Round(0), voteLast: basics.Round(10), lastValid: basics.Round(4), voteKeyDilution: 0, nonParticipation: true, supportBecomeNonParticipatingTransactions: false, enableKeyregCoherencyCheck: false, err: errKeyregTxnUnsupportedSwitchToNonParticipating},
		/* 165 */ keyRegTestCase{votePK: crypto.OneTimeSignatureVerifier{}, selectionPK: selectionPKValue, voteFirst: basics.Round(0), voteLast: basics.Round(10), lastValid: basics.Round(4), voteKeyDilution: 0, nonParticipation: true, supportBecomeNonParticipatingTransactions: false, enableKeyregCoherencyCheck: true, err: errKeyregTxnNonCoherentVotingKeys},
		/* 166 */ keyRegTestCase{votePK: crypto.OneTimeSignatureVerifier{}, selectionPK: selectionPKValue, voteFirst: basics.Round(0), voteLast: basics.Round(10), lastValid: basics.Round(4), voteKeyDilution: 0, nonParticipation: true, supportBecomeNonParticipatingTransactions: true, enableKeyregCoherencyCheck: false, err: nil},
		/* 167 */ keyRegTestCase{votePK: crypto.OneTimeSignatureVerifier{}, selectionPK: selectionPKValue, voteFirst: basics.Round(0), voteLast: basics.Round(10), lastValid: basics.Round(4), voteKeyDilution: 0, nonParticipation: true, supportBecomeNonParticipatingTransactions: true, enableKeyregCoherencyCheck: true, err: errKeyregTxnNonCoherentVotingKeys},
		/* 168 */ keyRegTestCase{votePK: crypto.OneTimeSignatureVerifier{}, selectionPK: selectionPKValue, voteFirst: basics.Round(0), voteLast: basics.Round(10), lastValid: basics.Round(4), voteKeyDilution: 10000, nonParticipation: false, supportBecomeNonParticipatingTransactions: false, enableKeyregCoherencyCheck: false, err: nil},
		/* 169 */ keyRegTestCase{votePK: crypto.OneTimeSignatureVerifier{}, selectionPK: selectionPKValue, voteFirst: basics.Round(0), voteLast: basics.Round(10), lastValid: basics.Round(4), voteKeyDilution: 10000, nonParticipation: false, supportBecomeNonParticipatingTransactions: false, enableKeyregCoherencyCheck: true, err: errKeyregTxnNonCoherentVotingKeys},
		/* 170 */ keyRegTestCase{votePK: crypto.OneTimeSignatureVerifier{}, selectionPK: selectionPKValue, voteFirst: basics.Round(0), voteLast: basics.Round(10), lastValid: basics.Round(4), voteKeyDilution: 10000, nonParticipation: false, supportBecomeNonParticipatingTransactions: true, enableKeyregCoherencyCheck: false, err: nil},
		/* 171 */ keyRegTestCase{votePK: crypto.OneTimeSignatureVerifier{}, selectionPK: selectionPKValue, voteFirst: basics.Round(0), voteLast: basics.Round(10), lastValid: basics.Round(4), voteKeyDilution: 10000, nonParticipation: false, supportBecomeNonParticipatingTransactions: true, enableKeyregCoherencyCheck: true, err: errKeyregTxnNonCoherentVotingKeys},
		/* 172 */ keyRegTestCase{votePK: crypto.OneTimeSignatureVerifier{}, selectionPK: selectionPKValue, voteFirst: basics.Round(0), voteLast: basics.Round(10), lastValid: basics.Round(4), voteKeyDilution: 10000, nonParticipation: true, supportBecomeNonParticipatingTransactions: false, enableKeyregCoherencyCheck: false, err: errKeyregTxnUnsupportedSwitchToNonParticipating},
		/* 173 */ keyRegTestCase{votePK: crypto.OneTimeSignatureVerifier{}, selectionPK: selectionPKValue, voteFirst: basics.Round(0), voteLast: basics.Round(10), lastValid: basics.Round(4), voteKeyDilution: 10000, nonParticipation: true, supportBecomeNonParticipatingTransactions: false, enableKeyregCoherencyCheck: true, err: errKeyregTxnNonCoherentVotingKeys},
		/* 174 */ keyRegTestCase{votePK: crypto.OneTimeSignatureVerifier{}, selectionPK: selectionPKValue, voteFirst: basics.Round(0), voteLast: basics.Round(10), lastValid: basics.Round(4), voteKeyDilution: 10000, nonParticipation: true, supportBecomeNonParticipatingTransactions: true, enableKeyregCoherencyCheck: false, err: nil},
		/* 175 */ keyRegTestCase{votePK: crypto.OneTimeSignatureVerifier{}, selectionPK: selectionPKValue, voteFirst: basics.Round(0), voteLast: basics.Round(10), lastValid: basics.Round(4), voteKeyDilution: 10000, nonParticipation: true, supportBecomeNonParticipatingTransactions: true, enableKeyregCoherencyCheck: true, err: errKeyregTxnNonCoherentVotingKeys},
		/* 176 */ keyRegTestCase{votePK: crypto.OneTimeSignatureVerifier{}, selectionPK: selectionPKValue, voteFirst: basics.Round(0), voteLast: basics.Round(10), lastValid: basics.Round(3), voteKeyDilution: 0, nonParticipation: false, supportBecomeNonParticipatingTransactions: false, enableKeyregCoherencyCheck: false, err: nil},
		/* 177 */ keyRegTestCase{votePK: crypto.OneTimeSignatureVerifier{}, selectionPK: selectionPKValue, voteFirst: basics.Round(0), voteLast: basics.Round(10), lastValid: basics.Round(3), voteKeyDilution: 0, nonParticipation: false, supportBecomeNonParticipatingTransactions: false, enableKeyregCoherencyCheck: true, err: errKeyregTxnNonCoherentVotingKeys},
		/* 178 */ keyRegTestCase{votePK: crypto.OneTimeSignatureVerifier{}, selectionPK: selectionPKValue, voteFirst: basics.Round(0), voteLast: basics.Round(10), lastValid: basics.Round(3), voteKeyDilution: 0, nonParticipation: false, supportBecomeNonParticipatingTransactions: true, enableKeyregCoherencyCheck: false, err: nil},
		/* 179 */ keyRegTestCase{votePK: crypto.OneTimeSignatureVerifier{}, selectionPK: selectionPKValue, voteFirst: basics.Round(0), voteLast: basics.Round(10), lastValid: basics.Round(3), voteKeyDilution: 0, nonParticipation: false, supportBecomeNonParticipatingTransactions: true, enableKeyregCoherencyCheck: true, err: errKeyregTxnNonCoherentVotingKeys},
		/* 180 */ keyRegTestCase{votePK: crypto.OneTimeSignatureVerifier{}, selectionPK: selectionPKValue, voteFirst: basics.Round(0), voteLast: basics.Round(10), lastValid: basics.Round(3), voteKeyDilution: 0, nonParticipation: true, supportBecomeNonParticipatingTransactions: false, enableKeyregCoherencyCheck: false, err: errKeyregTxnUnsupportedSwitchToNonParticipating},
		/* 181 */ keyRegTestCase{votePK: crypto.OneTimeSignatureVerifier{}, selectionPK: selectionPKValue, voteFirst: basics.Round(0), voteLast: basics.Round(10), lastValid: basics.Round(3), voteKeyDilution: 0, nonParticipation: true, supportBecomeNonParticipatingTransactions: false, enableKeyregCoherencyCheck: true, err: errKeyregTxnNonCoherentVotingKeys},
		/* 182 */ keyRegTestCase{votePK: crypto.OneTimeSignatureVerifier{}, selectionPK: selectionPKValue, voteFirst: basics.Round(0), voteLast: basics.Round(10), lastValid: basics.Round(3), voteKeyDilution: 0, nonParticipation: true, supportBecomeNonParticipatingTransactions: true, enableKeyregCoherencyCheck: false, err: nil},
		/* 183 */ keyRegTestCase{votePK: crypto.OneTimeSignatureVerifier{}, selectionPK: selectionPKValue, voteFirst: basics.Round(0), voteLast: basics.Round(10), lastValid: basics.Round(3), voteKeyDilution: 0, nonParticipation: true, supportBecomeNonParticipatingTransactions: true, enableKeyregCoherencyCheck: true, err: errKeyregTxnNonCoherentVotingKeys},
		/* 184 */ keyRegTestCase{votePK: crypto.OneTimeSignatureVerifier{}, selectionPK: selectionPKValue, voteFirst: basics.Round(0), voteLast: basics.Round(10), lastValid: basics.Round(3), voteKeyDilution: 10000, nonParticipation: false, supportBecomeNonParticipatingTransactions: false, enableKeyregCoherencyCheck: false, err: nil},
		/* 185 */ keyRegTestCase{votePK: crypto.OneTimeSignatureVerifier{}, selectionPK: selectionPKValue, voteFirst: basics.Round(0), voteLast: basics.Round(10), lastValid: basics.Round(3), voteKeyDilution: 10000, nonParticipation: false, supportBecomeNonParticipatingTransactions: false, enableKeyregCoherencyCheck: true, err: errKeyregTxnNonCoherentVotingKeys},
		/* 186 */ keyRegTestCase{votePK: crypto.OneTimeSignatureVerifier{}, selectionPK: selectionPKValue, voteFirst: basics.Round(0), voteLast: basics.Round(10), lastValid: basics.Round(3), voteKeyDilution: 10000, nonParticipation: false, supportBecomeNonParticipatingTransactions: true, enableKeyregCoherencyCheck: false, err: nil},
		/* 187 */ keyRegTestCase{votePK: crypto.OneTimeSignatureVerifier{}, selectionPK: selectionPKValue, voteFirst: basics.Round(0), voteLast: basics.Round(10), lastValid: basics.Round(3), voteKeyDilution: 10000, nonParticipation: false, supportBecomeNonParticipatingTransactions: true, enableKeyregCoherencyCheck: true, err: errKeyregTxnNonCoherentVotingKeys},
		/* 188 */ keyRegTestCase{votePK: crypto.OneTimeSignatureVerifier{}, selectionPK: selectionPKValue, voteFirst: basics.Round(0), voteLast: basics.Round(10), lastValid: basics.Round(3), voteKeyDilution: 10000, nonParticipation: true, supportBecomeNonParticipatingTransactions: false, enableKeyregCoherencyCheck: false, err: errKeyregTxnUnsupportedSwitchToNonParticipating},
		/* 189 */ keyRegTestCase{votePK: crypto.OneTimeSignatureVerifier{}, selectionPK: selectionPKValue, voteFirst: basics.Round(0), voteLast: basics.Round(10), lastValid: basics.Round(3), voteKeyDilution: 10000, nonParticipation: true, supportBecomeNonParticipatingTransactions: false, enableKeyregCoherencyCheck: true, err: errKeyregTxnNonCoherentVotingKeys},
		/* 190 */ keyRegTestCase{votePK: crypto.OneTimeSignatureVerifier{}, selectionPK: selectionPKValue, voteFirst: basics.Round(0), voteLast: basics.Round(10), lastValid: basics.Round(3), voteKeyDilution: 10000, nonParticipation: true, supportBecomeNonParticipatingTransactions: true, enableKeyregCoherencyCheck: false, err: nil},
		/* 191 */ keyRegTestCase{votePK: crypto.OneTimeSignatureVerifier{}, selectionPK: selectionPKValue, voteFirst: basics.Round(0), voteLast: basics.Round(10), lastValid: basics.Round(3), voteKeyDilution: 10000, nonParticipation: true, supportBecomeNonParticipatingTransactions: true, enableKeyregCoherencyCheck: true, err: errKeyregTxnNonCoherentVotingKeys},
		/* 192 */ keyRegTestCase{votePK: crypto.OneTimeSignatureVerifier{}, selectionPK: selectionPKValue, voteFirst: basics.Round(5), voteLast: basics.Round(0), lastValid: basics.Round(4), voteKeyDilution: 0, nonParticipation: false, supportBecomeNonParticipatingTransactions: false, enableKeyregCoherencyCheck: false, err: nil},
		/* 193 */ keyRegTestCase{votePK: crypto.OneTimeSignatureVerifier{}, selectionPK: selectionPKValue, voteFirst: basics.Round(5), voteLast: basics.Round(0), lastValid: basics.Round(4), voteKeyDilution: 0, nonParticipation: false, supportBecomeNonParticipatingTransactions: false, enableKeyregCoherencyCheck: true, err: errKeyregTxnFirstVotingRoundGreaterThanLastVotingRound},
		/* 194 */ keyRegTestCase{votePK: crypto.OneTimeSignatureVerifier{}, selectionPK: selectionPKValue, voteFirst: basics.Round(5), voteLast: basics.Round(0), lastValid: basics.Round(4), voteKeyDilution: 0, nonParticipation: false, supportBecomeNonParticipatingTransactions: true, enableKeyregCoherencyCheck: false, err: nil},
		/* 195 */ keyRegTestCase{votePK: crypto.OneTimeSignatureVerifier{}, selectionPK: selectionPKValue, voteFirst: basics.Round(5), voteLast: basics.Round(0), lastValid: basics.Round(4), voteKeyDilution: 0, nonParticipation: false, supportBecomeNonParticipatingTransactions: true, enableKeyregCoherencyCheck: true, err: errKeyregTxnFirstVotingRoundGreaterThanLastVotingRound},
		/* 196 */ keyRegTestCase{votePK: crypto.OneTimeSignatureVerifier{}, selectionPK: selectionPKValue, voteFirst: basics.Round(5), voteLast: basics.Round(0), lastValid: basics.Round(4), voteKeyDilution: 0, nonParticipation: true, supportBecomeNonParticipatingTransactions: false, enableKeyregCoherencyCheck: false, err: errKeyregTxnUnsupportedSwitchToNonParticipating},
		/* 197 */ keyRegTestCase{votePK: crypto.OneTimeSignatureVerifier{}, selectionPK: selectionPKValue, voteFirst: basics.Round(5), voteLast: basics.Round(0), lastValid: basics.Round(4), voteKeyDilution: 0, nonParticipation: true, supportBecomeNonParticipatingTransactions: false, enableKeyregCoherencyCheck: true, err: errKeyregTxnFirstVotingRoundGreaterThanLastVotingRound},
		/* 198 */ keyRegTestCase{votePK: crypto.OneTimeSignatureVerifier{}, selectionPK: selectionPKValue, voteFirst: basics.Round(5), voteLast: basics.Round(0), lastValid: basics.Round(4), voteKeyDilution: 0, nonParticipation: true, supportBecomeNonParticipatingTransactions: true, enableKeyregCoherencyCheck: false, err: nil},
		/* 199 */ keyRegTestCase{votePK: crypto.OneTimeSignatureVerifier{}, selectionPK: selectionPKValue, voteFirst: basics.Round(5), voteLast: basics.Round(0), lastValid: basics.Round(4), voteKeyDilution: 0, nonParticipation: true, supportBecomeNonParticipatingTransactions: true, enableKeyregCoherencyCheck: true, err: errKeyregTxnFirstVotingRoundGreaterThanLastVotingRound},
		/* 200 */ keyRegTestCase{votePK: crypto.OneTimeSignatureVerifier{}, selectionPK: selectionPKValue, voteFirst: basics.Round(5), voteLast: basics.Round(0), lastValid: basics.Round(4), voteKeyDilution: 10000, nonParticipation: false, supportBecomeNonParticipatingTransactions: false, enableKeyregCoherencyCheck: false, err: nil},
		/* 201 */ keyRegTestCase{votePK: crypto.OneTimeSignatureVerifier{}, selectionPK: selectionPKValue, voteFirst: basics.Round(5), voteLast: basics.Round(0), lastValid: basics.Round(4), voteKeyDilution: 10000, nonParticipation: false, supportBecomeNonParticipatingTransactions: false, enableKeyregCoherencyCheck: true, err: errKeyregTxnFirstVotingRoundGreaterThanLastVotingRound},
		/* 202 */ keyRegTestCase{votePK: crypto.OneTimeSignatureVerifier{}, selectionPK: selectionPKValue, voteFirst: basics.Round(5), voteLast: basics.Round(0), lastValid: basics.Round(4), voteKeyDilution: 10000, nonParticipation: false, supportBecomeNonParticipatingTransactions: true, enableKeyregCoherencyCheck: false, err: nil},
		/* 203 */ keyRegTestCase{votePK: crypto.OneTimeSignatureVerifier{}, selectionPK: selectionPKValue, voteFirst: basics.Round(5), voteLast: basics.Round(0), lastValid: basics.Round(4), voteKeyDilution: 10000, nonParticipation: false, supportBecomeNonParticipatingTransactions: true, enableKeyregCoherencyCheck: true, err: errKeyregTxnFirstVotingRoundGreaterThanLastVotingRound},
		/* 204 */ keyRegTestCase{votePK: crypto.OneTimeSignatureVerifier{}, selectionPK: selectionPKValue, voteFirst: basics.Round(5), voteLast: basics.Round(0), lastValid: basics.Round(4), voteKeyDilution: 10000, nonParticipation: true, supportBecomeNonParticipatingTransactions: false, enableKeyregCoherencyCheck: false, err: errKeyregTxnUnsupportedSwitchToNonParticipating},
		/* 205 */ keyRegTestCase{votePK: crypto.OneTimeSignatureVerifier{}, selectionPK: selectionPKValue, voteFirst: basics.Round(5), voteLast: basics.Round(0), lastValid: basics.Round(4), voteKeyDilution: 10000, nonParticipation: true, supportBecomeNonParticipatingTransactions: false, enableKeyregCoherencyCheck: true, err: errKeyregTxnFirstVotingRoundGreaterThanLastVotingRound},
		/* 206 */ keyRegTestCase{votePK: crypto.OneTimeSignatureVerifier{}, selectionPK: selectionPKValue, voteFirst: basics.Round(5), voteLast: basics.Round(0), lastValid: basics.Round(4), voteKeyDilution: 10000, nonParticipation: true, supportBecomeNonParticipatingTransactions: true, enableKeyregCoherencyCheck: false, err: nil},
		/* 207 */ keyRegTestCase{votePK: crypto.OneTimeSignatureVerifier{}, selectionPK: selectionPKValue, voteFirst: basics.Round(5), voteLast: basics.Round(0), lastValid: basics.Round(4), voteKeyDilution: 10000, nonParticipation: true, supportBecomeNonParticipatingTransactions: true, enableKeyregCoherencyCheck: true, err: errKeyregTxnFirstVotingRoundGreaterThanLastVotingRound},
		/* 208 */ keyRegTestCase{votePK: crypto.OneTimeSignatureVerifier{}, selectionPK: selectionPKValue, voteFirst: basics.Round(5), voteLast: basics.Round(0), lastValid: basics.Round(3), voteKeyDilution: 0, nonParticipation: false, supportBecomeNonParticipatingTransactions: false, enableKeyregCoherencyCheck: false, err: nil},
		/* 209 */ keyRegTestCase{votePK: crypto.OneTimeSignatureVerifier{}, selectionPK: selectionPKValue, voteFirst: basics.Round(5), voteLast: basics.Round(0), lastValid: basics.Round(3), voteKeyDilution: 0, nonParticipation: false, supportBecomeNonParticipatingTransactions: false, enableKeyregCoherencyCheck: true, err: errKeyregTxnFirstVotingRoundGreaterThanLastVotingRound},
		/* 210 */ keyRegTestCase{votePK: crypto.OneTimeSignatureVerifier{}, selectionPK: selectionPKValue, voteFirst: basics.Round(5), voteLast: basics.Round(0), lastValid: basics.Round(3), voteKeyDilution: 0, nonParticipation: false, supportBecomeNonParticipatingTransactions: true, enableKeyregCoherencyCheck: false, err: nil},
		/* 211 */ keyRegTestCase{votePK: crypto.OneTimeSignatureVerifier{}, selectionPK: selectionPKValue, voteFirst: basics.Round(5), voteLast: basics.Round(0), lastValid: basics.Round(3), voteKeyDilution: 0, nonParticipation: false, supportBecomeNonParticipatingTransactions: true, enableKeyregCoherencyCheck: true, err: errKeyregTxnFirstVotingRoundGreaterThanLastVotingRound},
		/* 212 */ keyRegTestCase{votePK: crypto.OneTimeSignatureVerifier{}, selectionPK: selectionPKValue, voteFirst: basics.Round(5), voteLast: basics.Round(0), lastValid: basics.Round(3), voteKeyDilution: 0, nonParticipation: true, supportBecomeNonParticipatingTransactions: false, enableKeyregCoherencyCheck: false, err: errKeyregTxnUnsupportedSwitchToNonParticipating},
		/* 213 */ keyRegTestCase{votePK: crypto.OneTimeSignatureVerifier{}, selectionPK: selectionPKValue, voteFirst: basics.Round(5), voteLast: basics.Round(0), lastValid: basics.Round(3), voteKeyDilution: 0, nonParticipation: true, supportBecomeNonParticipatingTransactions: false, enableKeyregCoherencyCheck: true, err: errKeyregTxnFirstVotingRoundGreaterThanLastVotingRound},
		/* 214 */ keyRegTestCase{votePK: crypto.OneTimeSignatureVerifier{}, selectionPK: selectionPKValue, voteFirst: basics.Round(5), voteLast: basics.Round(0), lastValid: basics.Round(3), voteKeyDilution: 0, nonParticipation: true, supportBecomeNonParticipatingTransactions: true, enableKeyregCoherencyCheck: false, err: nil},
		/* 215 */ keyRegTestCase{votePK: crypto.OneTimeSignatureVerifier{}, selectionPK: selectionPKValue, voteFirst: basics.Round(5), voteLast: basics.Round(0), lastValid: basics.Round(3), voteKeyDilution: 0, nonParticipation: true, supportBecomeNonParticipatingTransactions: true, enableKeyregCoherencyCheck: true, err: errKeyregTxnFirstVotingRoundGreaterThanLastVotingRound},
		/* 216 */ keyRegTestCase{votePK: crypto.OneTimeSignatureVerifier{}, selectionPK: selectionPKValue, voteFirst: basics.Round(5), voteLast: basics.Round(0), lastValid: basics.Round(3), voteKeyDilution: 10000, nonParticipation: false, supportBecomeNonParticipatingTransactions: false, enableKeyregCoherencyCheck: false, err: nil},
		/* 217 */ keyRegTestCase{votePK: crypto.OneTimeSignatureVerifier{}, selectionPK: selectionPKValue, voteFirst: basics.Round(5), voteLast: basics.Round(0), lastValid: basics.Round(3), voteKeyDilution: 10000, nonParticipation: false, supportBecomeNonParticipatingTransactions: false, enableKeyregCoherencyCheck: true, err: errKeyregTxnFirstVotingRoundGreaterThanLastVotingRound},
		/* 218 */ keyRegTestCase{votePK: crypto.OneTimeSignatureVerifier{}, selectionPK: selectionPKValue, voteFirst: basics.Round(5), voteLast: basics.Round(0), lastValid: basics.Round(3), voteKeyDilution: 10000, nonParticipation: false, supportBecomeNonParticipatingTransactions: true, enableKeyregCoherencyCheck: false, err: nil},
		/* 219 */ keyRegTestCase{votePK: crypto.OneTimeSignatureVerifier{}, selectionPK: selectionPKValue, voteFirst: basics.Round(5), voteLast: basics.Round(0), lastValid: basics.Round(3), voteKeyDilution: 10000, nonParticipation: false, supportBecomeNonParticipatingTransactions: true, enableKeyregCoherencyCheck: true, err: errKeyregTxnFirstVotingRoundGreaterThanLastVotingRound},
		/* 220 */ keyRegTestCase{votePK: crypto.OneTimeSignatureVerifier{}, selectionPK: selectionPKValue, voteFirst: basics.Round(5), voteLast: basics.Round(0), lastValid: basics.Round(3), voteKeyDilution: 10000, nonParticipation: true, supportBecomeNonParticipatingTransactions: false, enableKeyregCoherencyCheck: false, err: errKeyregTxnUnsupportedSwitchToNonParticipating},
		/* 221 */ keyRegTestCase{votePK: crypto.OneTimeSignatureVerifier{}, selectionPK: selectionPKValue, voteFirst: basics.Round(5), voteLast: basics.Round(0), lastValid: basics.Round(3), voteKeyDilution: 10000, nonParticipation: true, supportBecomeNonParticipatingTransactions: false, enableKeyregCoherencyCheck: true, err: errKeyregTxnFirstVotingRoundGreaterThanLastVotingRound},
		/* 222 */ keyRegTestCase{votePK: crypto.OneTimeSignatureVerifier{}, selectionPK: selectionPKValue, voteFirst: basics.Round(5), voteLast: basics.Round(0), lastValid: basics.Round(3), voteKeyDilution: 10000, nonParticipation: true, supportBecomeNonParticipatingTransactions: true, enableKeyregCoherencyCheck: false, err: nil},
		/* 223 */ keyRegTestCase{votePK: crypto.OneTimeSignatureVerifier{}, selectionPK: selectionPKValue, voteFirst: basics.Round(5), voteLast: basics.Round(0), lastValid: basics.Round(3), voteKeyDilution: 10000, nonParticipation: true, supportBecomeNonParticipatingTransactions: true, enableKeyregCoherencyCheck: true, err: errKeyregTxnFirstVotingRoundGreaterThanLastVotingRound},
		/* 224 */ keyRegTestCase{votePK: crypto.OneTimeSignatureVerifier{}, selectionPK: selectionPKValue, voteFirst: basics.Round(5), voteLast: basics.Round(10), lastValid: basics.Round(4), voteKeyDilution: 0, nonParticipation: false, supportBecomeNonParticipatingTransactions: false, enableKeyregCoherencyCheck: false, err: nil},
		/* 225 */ keyRegTestCase{votePK: crypto.OneTimeSignatureVerifier{}, selectionPK: selectionPKValue, voteFirst: basics.Round(5), voteLast: basics.Round(10), lastValid: basics.Round(4), voteKeyDilution: 0, nonParticipation: false, supportBecomeNonParticipatingTransactions: false, enableKeyregCoherencyCheck: true, err: errKeyregTxnNonCoherentVotingKeys},
		/* 226 */ keyRegTestCase{votePK: crypto.OneTimeSignatureVerifier{}, selectionPK: selectionPKValue, voteFirst: basics.Round(5), voteLast: basics.Round(10), lastValid: basics.Round(4), voteKeyDilution: 0, nonParticipation: false, supportBecomeNonParticipatingTransactions: true, enableKeyregCoherencyCheck: false, err: nil},
		/* 227 */ keyRegTestCase{votePK: crypto.OneTimeSignatureVerifier{}, selectionPK: selectionPKValue, voteFirst: basics.Round(5), voteLast: basics.Round(10), lastValid: basics.Round(4), voteKeyDilution: 0, nonParticipation: false, supportBecomeNonParticipatingTransactions: true, enableKeyregCoherencyCheck: true, err: errKeyregTxnNonCoherentVotingKeys},
		/* 228 */ keyRegTestCase{votePK: crypto.OneTimeSignatureVerifier{}, selectionPK: selectionPKValue, voteFirst: basics.Round(5), voteLast: basics.Round(10), lastValid: basics.Round(4), voteKeyDilution: 0, nonParticipation: true, supportBecomeNonParticipatingTransactions: false, enableKeyregCoherencyCheck: false, err: errKeyregTxnUnsupportedSwitchToNonParticipating},
		/* 229 */ keyRegTestCase{votePK: crypto.OneTimeSignatureVerifier{}, selectionPK: selectionPKValue, voteFirst: basics.Round(5), voteLast: basics.Round(10), lastValid: basics.Round(4), voteKeyDilution: 0, nonParticipation: true, supportBecomeNonParticipatingTransactions: false, enableKeyregCoherencyCheck: true, err: errKeyregTxnNonCoherentVotingKeys},
		/* 230 */ keyRegTestCase{votePK: crypto.OneTimeSignatureVerifier{}, selectionPK: selectionPKValue, voteFirst: basics.Round(5), voteLast: basics.Round(10), lastValid: basics.Round(4), voteKeyDilution: 0, nonParticipation: true, supportBecomeNonParticipatingTransactions: true, enableKeyregCoherencyCheck: false, err: nil},
		/* 231 */ keyRegTestCase{votePK: crypto.OneTimeSignatureVerifier{}, selectionPK: selectionPKValue, voteFirst: basics.Round(5), voteLast: basics.Round(10), lastValid: basics.Round(4), voteKeyDilution: 0, nonParticipation: true, supportBecomeNonParticipatingTransactions: true, enableKeyregCoherencyCheck: true, err: errKeyregTxnNonCoherentVotingKeys},
		/* 232 */ keyRegTestCase{votePK: crypto.OneTimeSignatureVerifier{}, selectionPK: selectionPKValue, voteFirst: basics.Round(5), voteLast: basics.Round(10), lastValid: basics.Round(4), voteKeyDilution: 10000, nonParticipation: false, supportBecomeNonParticipatingTransactions: false, enableKeyregCoherencyCheck: false, err: nil},
		/* 233 */ keyRegTestCase{votePK: crypto.OneTimeSignatureVerifier{}, selectionPK: selectionPKValue, voteFirst: basics.Round(5), voteLast: basics.Round(10), lastValid: basics.Round(4), voteKeyDilution: 10000, nonParticipation: false, supportBecomeNonParticipatingTransactions: false, enableKeyregCoherencyCheck: true, err: errKeyregTxnNonCoherentVotingKeys},
		/* 234 */ keyRegTestCase{votePK: crypto.OneTimeSignatureVerifier{}, selectionPK: selectionPKValue, voteFirst: basics.Round(5), voteLast: basics.Round(10), lastValid: basics.Round(4), voteKeyDilution: 10000, nonParticipation: false, supportBecomeNonParticipatingTransactions: true, enableKeyregCoherencyCheck: false, err: nil},
		/* 235 */ keyRegTestCase{votePK: crypto.OneTimeSignatureVerifier{}, selectionPK: selectionPKValue, voteFirst: basics.Round(5), voteLast: basics.Round(10), lastValid: basics.Round(4), voteKeyDilution: 10000, nonParticipation: false, supportBecomeNonParticipatingTransactions: true, enableKeyregCoherencyCheck: true, err: errKeyregTxnNonCoherentVotingKeys},
		/* 236 */ keyRegTestCase{votePK: crypto.OneTimeSignatureVerifier{}, selectionPK: selectionPKValue, voteFirst: basics.Round(5), voteLast: basics.Round(10), lastValid: basics.Round(4), voteKeyDilution: 10000, nonParticipation: true, supportBecomeNonParticipatingTransactions: false, enableKeyregCoherencyCheck: false, err: errKeyregTxnUnsupportedSwitchToNonParticipating},
		/* 237 */ keyRegTestCase{votePK: crypto.OneTimeSignatureVerifier{}, selectionPK: selectionPKValue, voteFirst: basics.Round(5), voteLast: basics.Round(10), lastValid: basics.Round(4), voteKeyDilution: 10000, nonParticipation: true, supportBecomeNonParticipatingTransactions: false, enableKeyregCoherencyCheck: true, err: errKeyregTxnNonCoherentVotingKeys},
		/* 238 */ keyRegTestCase{votePK: crypto.OneTimeSignatureVerifier{}, selectionPK: selectionPKValue, voteFirst: basics.Round(5), voteLast: basics.Round(10), lastValid: basics.Round(4), voteKeyDilution: 10000, nonParticipation: true, supportBecomeNonParticipatingTransactions: true, enableKeyregCoherencyCheck: false, err: nil},
		/* 239 */ keyRegTestCase{votePK: crypto.OneTimeSignatureVerifier{}, selectionPK: selectionPKValue, voteFirst: basics.Round(5), voteLast: basics.Round(10), lastValid: basics.Round(4), voteKeyDilution: 10000, nonParticipation: true, supportBecomeNonParticipatingTransactions: true, enableKeyregCoherencyCheck: true, err: errKeyregTxnNonCoherentVotingKeys},
		/* 240 */ keyRegTestCase{votePK: crypto.OneTimeSignatureVerifier{}, selectionPK: selectionPKValue, voteFirst: basics.Round(5), voteLast: basics.Round(10), lastValid: basics.Round(3), voteKeyDilution: 0, nonParticipation: false, supportBecomeNonParticipatingTransactions: false, enableKeyregCoherencyCheck: false, err: nil},
		/* 241 */ keyRegTestCase{votePK: crypto.OneTimeSignatureVerifier{}, selectionPK: selectionPKValue, voteFirst: basics.Round(5), voteLast: basics.Round(10), lastValid: basics.Round(3), voteKeyDilution: 0, nonParticipation: false, supportBecomeNonParticipatingTransactions: false, enableKeyregCoherencyCheck: true, err: errKeyregTxnNonCoherentVotingKeys},
		/* 242 */ keyRegTestCase{votePK: crypto.OneTimeSignatureVerifier{}, selectionPK: selectionPKValue, voteFirst: basics.Round(5), voteLast: basics.Round(10), lastValid: basics.Round(3), voteKeyDilution: 0, nonParticipation: false, supportBecomeNonParticipatingTransactions: true, enableKeyregCoherencyCheck: false, err: nil},
		/* 243 */ keyRegTestCase{votePK: crypto.OneTimeSignatureVerifier{}, selectionPK: selectionPKValue, voteFirst: basics.Round(5), voteLast: basics.Round(10), lastValid: basics.Round(3), voteKeyDilution: 0, nonParticipation: false, supportBecomeNonParticipatingTransactions: true, enableKeyregCoherencyCheck: true, err: errKeyregTxnNonCoherentVotingKeys},
		/* 244 */ keyRegTestCase{votePK: crypto.OneTimeSignatureVerifier{}, selectionPK: selectionPKValue, voteFirst: basics.Round(5), voteLast: basics.Round(10), lastValid: basics.Round(3), voteKeyDilution: 0, nonParticipation: true, supportBecomeNonParticipatingTransactions: false, enableKeyregCoherencyCheck: false, err: errKeyregTxnUnsupportedSwitchToNonParticipating},
		/* 245 */ keyRegTestCase{votePK: crypto.OneTimeSignatureVerifier{}, selectionPK: selectionPKValue, voteFirst: basics.Round(5), voteLast: basics.Round(10), lastValid: basics.Round(3), voteKeyDilution: 0, nonParticipation: true, supportBecomeNonParticipatingTransactions: false, enableKeyregCoherencyCheck: true, err: errKeyregTxnNonCoherentVotingKeys},
		/* 246 */ keyRegTestCase{votePK: crypto.OneTimeSignatureVerifier{}, selectionPK: selectionPKValue, voteFirst: basics.Round(5), voteLast: basics.Round(10), lastValid: basics.Round(3), voteKeyDilution: 0, nonParticipation: true, supportBecomeNonParticipatingTransactions: true, enableKeyregCoherencyCheck: false, err: nil},
		/* 247 */ keyRegTestCase{votePK: crypto.OneTimeSignatureVerifier{}, selectionPK: selectionPKValue, voteFirst: basics.Round(5), voteLast: basics.Round(10), lastValid: basics.Round(3), voteKeyDilution: 0, nonParticipation: true, supportBecomeNonParticipatingTransactions: true, enableKeyregCoherencyCheck: true, err: errKeyregTxnNonCoherentVotingKeys},
		/* 248 */ keyRegTestCase{votePK: crypto.OneTimeSignatureVerifier{}, selectionPK: selectionPKValue, voteFirst: basics.Round(5), voteLast: basics.Round(10), lastValid: basics.Round(3), voteKeyDilution: 10000, nonParticipation: false, supportBecomeNonParticipatingTransactions: false, enableKeyregCoherencyCheck: false, err: nil},
		/* 249 */ keyRegTestCase{votePK: crypto.OneTimeSignatureVerifier{}, selectionPK: selectionPKValue, voteFirst: basics.Round(5), voteLast: basics.Round(10), lastValid: basics.Round(3), voteKeyDilution: 10000, nonParticipation: false, supportBecomeNonParticipatingTransactions: false, enableKeyregCoherencyCheck: true, err: errKeyregTxnNonCoherentVotingKeys},
		/* 250 */ keyRegTestCase{votePK: crypto.OneTimeSignatureVerifier{}, selectionPK: selectionPKValue, voteFirst: basics.Round(5), voteLast: basics.Round(10), lastValid: basics.Round(3), voteKeyDilution: 10000, nonParticipation: false, supportBecomeNonParticipatingTransactions: true, enableKeyregCoherencyCheck: false, err: nil},
		/* 251 */ keyRegTestCase{votePK: crypto.OneTimeSignatureVerifier{}, selectionPK: selectionPKValue, voteFirst: basics.Round(5), voteLast: basics.Round(10), lastValid: basics.Round(3), voteKeyDilution: 10000, nonParticipation: false, supportBecomeNonParticipatingTransactions: true, enableKeyregCoherencyCheck: true, err: errKeyregTxnNonCoherentVotingKeys},
		/* 252 */ keyRegTestCase{votePK: crypto.OneTimeSignatureVerifier{}, selectionPK: selectionPKValue, voteFirst: basics.Round(5), voteLast: basics.Round(10), lastValid: basics.Round(3), voteKeyDilution: 10000, nonParticipation: true, supportBecomeNonParticipatingTransactions: false, enableKeyregCoherencyCheck: false, err: errKeyregTxnUnsupportedSwitchToNonParticipating},
		/* 253 */ keyRegTestCase{votePK: crypto.OneTimeSignatureVerifier{}, selectionPK: selectionPKValue, voteFirst: basics.Round(5), voteLast: basics.Round(10), lastValid: basics.Round(3), voteKeyDilution: 10000, nonParticipation: true, supportBecomeNonParticipatingTransactions: false, enableKeyregCoherencyCheck: true, err: errKeyregTxnNonCoherentVotingKeys},
		/* 254 */ keyRegTestCase{votePK: crypto.OneTimeSignatureVerifier{}, selectionPK: selectionPKValue, voteFirst: basics.Round(5), voteLast: basics.Round(10), lastValid: basics.Round(3), voteKeyDilution: 10000, nonParticipation: true, supportBecomeNonParticipatingTransactions: true, enableKeyregCoherencyCheck: false, err: nil},
		/* 255 */ keyRegTestCase{votePK: crypto.OneTimeSignatureVerifier{}, selectionPK: selectionPKValue, voteFirst: basics.Round(5), voteLast: basics.Round(10), lastValid: basics.Round(3), voteKeyDilution: 10000, nonParticipation: true, supportBecomeNonParticipatingTransactions: true, enableKeyregCoherencyCheck: true, err: errKeyregTxnNonCoherentVotingKeys},
		/* 256 */ keyRegTestCase{votePK: votePKValue, selectionPK: crypto.VRFVerifier{}, voteFirst: basics.Round(0), voteLast: basics.Round(0), lastValid: basics.Round(4), voteKeyDilution: 0, nonParticipation: false, supportBecomeNonParticipatingTransactions: false, enableKeyregCoherencyCheck: false, err: nil},
		/* 257 */ keyRegTestCase{votePK: votePKValue, selectionPK: crypto.VRFVerifier{}, voteFirst: basics.Round(0), voteLast: basics.Round(0), lastValid: basics.Round(4), voteKeyDilution: 0, nonParticipation: false, supportBecomeNonParticipatingTransactions: false, enableKeyregCoherencyCheck: true, err: errKeyregTxnNonCoherentVotingKeys},
		/* 258 */ keyRegTestCase{votePK: votePKValue, selectionPK: crypto.VRFVerifier{}, voteFirst: basics.Round(0), voteLast: basics.Round(0), lastValid: basics.Round(4), voteKeyDilution: 0, nonParticipation: false, supportBecomeNonParticipatingTransactions: true, enableKeyregCoherencyCheck: false, err: nil},
		/* 259 */ keyRegTestCase{votePK: votePKValue, selectionPK: crypto.VRFVerifier{}, voteFirst: basics.Round(0), voteLast: basics.Round(0), lastValid: basics.Round(4), voteKeyDilution: 0, nonParticipation: false, supportBecomeNonParticipatingTransactions: true, enableKeyregCoherencyCheck: true, err: errKeyregTxnNonCoherentVotingKeys},
		/* 260 */ keyRegTestCase{votePK: votePKValue, selectionPK: crypto.VRFVerifier{}, voteFirst: basics.Round(0), voteLast: basics.Round(0), lastValid: basics.Round(4), voteKeyDilution: 0, nonParticipation: true, supportBecomeNonParticipatingTransactions: false, enableKeyregCoherencyCheck: false, err: errKeyregTxnUnsupportedSwitchToNonParticipating},
		/* 261 */ keyRegTestCase{votePK: votePKValue, selectionPK: crypto.VRFVerifier{}, voteFirst: basics.Round(0), voteLast: basics.Round(0), lastValid: basics.Round(4), voteKeyDilution: 0, nonParticipation: true, supportBecomeNonParticipatingTransactions: false, enableKeyregCoherencyCheck: true, err: errKeyregTxnNonCoherentVotingKeys},
		/* 262 */ keyRegTestCase{votePK: votePKValue, selectionPK: crypto.VRFVerifier{}, voteFirst: basics.Round(0), voteLast: basics.Round(0), lastValid: basics.Round(4), voteKeyDilution: 0, nonParticipation: true, supportBecomeNonParticipatingTransactions: true, enableKeyregCoherencyCheck: false, err: nil},
		/* 263 */ keyRegTestCase{votePK: votePKValue, selectionPK: crypto.VRFVerifier{}, voteFirst: basics.Round(0), voteLast: basics.Round(0), lastValid: basics.Round(4), voteKeyDilution: 0, nonParticipation: true, supportBecomeNonParticipatingTransactions: true, enableKeyregCoherencyCheck: true, err: errKeyregTxnNonCoherentVotingKeys},
		/* 264 */ keyRegTestCase{votePK: votePKValue, selectionPK: crypto.VRFVerifier{}, voteFirst: basics.Round(0), voteLast: basics.Round(0), lastValid: basics.Round(4), voteKeyDilution: 10000, nonParticipation: false, supportBecomeNonParticipatingTransactions: false, enableKeyregCoherencyCheck: false, err: nil},
		/* 265 */ keyRegTestCase{votePK: votePKValue, selectionPK: crypto.VRFVerifier{}, voteFirst: basics.Round(0), voteLast: basics.Round(0), lastValid: basics.Round(4), voteKeyDilution: 10000, nonParticipation: false, supportBecomeNonParticipatingTransactions: false, enableKeyregCoherencyCheck: true, err: errKeyregTxnNonCoherentVotingKeys},
		/* 266 */ keyRegTestCase{votePK: votePKValue, selectionPK: crypto.VRFVerifier{}, voteFirst: basics.Round(0), voteLast: basics.Round(0), lastValid: basics.Round(4), voteKeyDilution: 10000, nonParticipation: false, supportBecomeNonParticipatingTransactions: true, enableKeyregCoherencyCheck: false, err: nil},
		/* 267 */ keyRegTestCase{votePK: votePKValue, selectionPK: crypto.VRFVerifier{}, voteFirst: basics.Round(0), voteLast: basics.Round(0), lastValid: basics.Round(4), voteKeyDilution: 10000, nonParticipation: false, supportBecomeNonParticipatingTransactions: true, enableKeyregCoherencyCheck: true, err: errKeyregTxnNonCoherentVotingKeys},
		/* 268 */ keyRegTestCase{votePK: votePKValue, selectionPK: crypto.VRFVerifier{}, voteFirst: basics.Round(0), voteLast: basics.Round(0), lastValid: basics.Round(4), voteKeyDilution: 10000, nonParticipation: true, supportBecomeNonParticipatingTransactions: false, enableKeyregCoherencyCheck: false, err: errKeyregTxnUnsupportedSwitchToNonParticipating},
		/* 269 */ keyRegTestCase{votePK: votePKValue, selectionPK: crypto.VRFVerifier{}, voteFirst: basics.Round(0), voteLast: basics.Round(0), lastValid: basics.Round(4), voteKeyDilution: 10000, nonParticipation: true, supportBecomeNonParticipatingTransactions: false, enableKeyregCoherencyCheck: true, err: errKeyregTxnNonCoherentVotingKeys},
		/* 270 */ keyRegTestCase{votePK: votePKValue, selectionPK: crypto.VRFVerifier{}, voteFirst: basics.Round(0), voteLast: basics.Round(0), lastValid: basics.Round(4), voteKeyDilution: 10000, nonParticipation: true, supportBecomeNonParticipatingTransactions: true, enableKeyregCoherencyCheck: false, err: nil},
		/* 271 */ keyRegTestCase{votePK: votePKValue, selectionPK: crypto.VRFVerifier{}, voteFirst: basics.Round(0), voteLast: basics.Round(0), lastValid: basics.Round(4), voteKeyDilution: 10000, nonParticipation: true, supportBecomeNonParticipatingTransactions: true, enableKeyregCoherencyCheck: true, err: errKeyregTxnNonCoherentVotingKeys},
		/* 272 */ keyRegTestCase{votePK: votePKValue, selectionPK: crypto.VRFVerifier{}, voteFirst: basics.Round(0), voteLast: basics.Round(0), lastValid: basics.Round(3), voteKeyDilution: 0, nonParticipation: false, supportBecomeNonParticipatingTransactions: false, enableKeyregCoherencyCheck: false, err: nil},
		/* 273 */ keyRegTestCase{votePK: votePKValue, selectionPK: crypto.VRFVerifier{}, voteFirst: basics.Round(0), voteLast: basics.Round(0), lastValid: basics.Round(3), voteKeyDilution: 0, nonParticipation: false, supportBecomeNonParticipatingTransactions: false, enableKeyregCoherencyCheck: true, err: errKeyregTxnNonCoherentVotingKeys},
		/* 274 */ keyRegTestCase{votePK: votePKValue, selectionPK: crypto.VRFVerifier{}, voteFirst: basics.Round(0), voteLast: basics.Round(0), lastValid: basics.Round(3), voteKeyDilution: 0, nonParticipation: false, supportBecomeNonParticipatingTransactions: true, enableKeyregCoherencyCheck: false, err: nil},
		/* 275 */ keyRegTestCase{votePK: votePKValue, selectionPK: crypto.VRFVerifier{}, voteFirst: basics.Round(0), voteLast: basics.Round(0), lastValid: basics.Round(3), voteKeyDilution: 0, nonParticipation: false, supportBecomeNonParticipatingTransactions: true, enableKeyregCoherencyCheck: true, err: errKeyregTxnNonCoherentVotingKeys},
		/* 276 */ keyRegTestCase{votePK: votePKValue, selectionPK: crypto.VRFVerifier{}, voteFirst: basics.Round(0), voteLast: basics.Round(0), lastValid: basics.Round(3), voteKeyDilution: 0, nonParticipation: true, supportBecomeNonParticipatingTransactions: false, enableKeyregCoherencyCheck: false, err: errKeyregTxnUnsupportedSwitchToNonParticipating},
		/* 277 */ keyRegTestCase{votePK: votePKValue, selectionPK: crypto.VRFVerifier{}, voteFirst: basics.Round(0), voteLast: basics.Round(0), lastValid: basics.Round(3), voteKeyDilution: 0, nonParticipation: true, supportBecomeNonParticipatingTransactions: false, enableKeyregCoherencyCheck: true, err: errKeyregTxnNonCoherentVotingKeys},
		/* 278 */ keyRegTestCase{votePK: votePKValue, selectionPK: crypto.VRFVerifier{}, voteFirst: basics.Round(0), voteLast: basics.Round(0), lastValid: basics.Round(3), voteKeyDilution: 0, nonParticipation: true, supportBecomeNonParticipatingTransactions: true, enableKeyregCoherencyCheck: false, err: nil},
		/* 279 */ keyRegTestCase{votePK: votePKValue, selectionPK: crypto.VRFVerifier{}, voteFirst: basics.Round(0), voteLast: basics.Round(0), lastValid: basics.Round(3), voteKeyDilution: 0, nonParticipation: true, supportBecomeNonParticipatingTransactions: true, enableKeyregCoherencyCheck: true, err: errKeyregTxnNonCoherentVotingKeys},
		/* 280 */ keyRegTestCase{votePK: votePKValue, selectionPK: crypto.VRFVerifier{}, voteFirst: basics.Round(0), voteLast: basics.Round(0), lastValid: basics.Round(3), voteKeyDilution: 10000, nonParticipation: false, supportBecomeNonParticipatingTransactions: false, enableKeyregCoherencyCheck: false, err: nil},
		/* 281 */ keyRegTestCase{votePK: votePKValue, selectionPK: crypto.VRFVerifier{}, voteFirst: basics.Round(0), voteLast: basics.Round(0), lastValid: basics.Round(3), voteKeyDilution: 10000, nonParticipation: false, supportBecomeNonParticipatingTransactions: false, enableKeyregCoherencyCheck: true, err: errKeyregTxnNonCoherentVotingKeys},
		/* 282 */ keyRegTestCase{votePK: votePKValue, selectionPK: crypto.VRFVerifier{}, voteFirst: basics.Round(0), voteLast: basics.Round(0), lastValid: basics.Round(3), voteKeyDilution: 10000, nonParticipation: false, supportBecomeNonParticipatingTransactions: true, enableKeyregCoherencyCheck: false, err: nil},
		/* 283 */ keyRegTestCase{votePK: votePKValue, selectionPK: crypto.VRFVerifier{}, voteFirst: basics.Round(0), voteLast: basics.Round(0), lastValid: basics.Round(3), voteKeyDilution: 10000, nonParticipation: false, supportBecomeNonParticipatingTransactions: true, enableKeyregCoherencyCheck: true, err: errKeyregTxnNonCoherentVotingKeys},
		/* 284 */ keyRegTestCase{votePK: votePKValue, selectionPK: crypto.VRFVerifier{}, voteFirst: basics.Round(0), voteLast: basics.Round(0), lastValid: basics.Round(3), voteKeyDilution: 10000, nonParticipation: true, supportBecomeNonParticipatingTransactions: false, enableKeyregCoherencyCheck: false, err: errKeyregTxnUnsupportedSwitchToNonParticipating},
		/* 285 */ keyRegTestCase{votePK: votePKValue, selectionPK: crypto.VRFVerifier{}, voteFirst: basics.Round(0), voteLast: basics.Round(0), lastValid: basics.Round(3), voteKeyDilution: 10000, nonParticipation: true, supportBecomeNonParticipatingTransactions: false, enableKeyregCoherencyCheck: true, err: errKeyregTxnNonCoherentVotingKeys},
		/* 286 */ keyRegTestCase{votePK: votePKValue, selectionPK: crypto.VRFVerifier{}, voteFirst: basics.Round(0), voteLast: basics.Round(0), lastValid: basics.Round(3), voteKeyDilution: 10000, nonParticipation: true, supportBecomeNonParticipatingTransactions: true, enableKeyregCoherencyCheck: false, err: nil},
		/* 287 */ keyRegTestCase{votePK: votePKValue, selectionPK: crypto.VRFVerifier{}, voteFirst: basics.Round(0), voteLast: basics.Round(0), lastValid: basics.Round(3), voteKeyDilution: 10000, nonParticipation: true, supportBecomeNonParticipatingTransactions: true, enableKeyregCoherencyCheck: true, err: errKeyregTxnNonCoherentVotingKeys},
		/* 288 */ keyRegTestCase{votePK: votePKValue, selectionPK: crypto.VRFVerifier{}, voteFirst: basics.Round(0), voteLast: basics.Round(10), lastValid: basics.Round(4), voteKeyDilution: 0, nonParticipation: false, supportBecomeNonParticipatingTransactions: false, enableKeyregCoherencyCheck: false, err: nil},
		/* 289 */ keyRegTestCase{votePK: votePKValue, selectionPK: crypto.VRFVerifier{}, voteFirst: basics.Round(0), voteLast: basics.Round(10), lastValid: basics.Round(4), voteKeyDilution: 0, nonParticipation: false, supportBecomeNonParticipatingTransactions: false, enableKeyregCoherencyCheck: true, err: errKeyregTxnNonCoherentVotingKeys},
		/* 290 */ keyRegTestCase{votePK: votePKValue, selectionPK: crypto.VRFVerifier{}, voteFirst: basics.Round(0), voteLast: basics.Round(10), lastValid: basics.Round(4), voteKeyDilution: 0, nonParticipation: false, supportBecomeNonParticipatingTransactions: true, enableKeyregCoherencyCheck: false, err: nil},
		/* 291 */ keyRegTestCase{votePK: votePKValue, selectionPK: crypto.VRFVerifier{}, voteFirst: basics.Round(0), voteLast: basics.Round(10), lastValid: basics.Round(4), voteKeyDilution: 0, nonParticipation: false, supportBecomeNonParticipatingTransactions: true, enableKeyregCoherencyCheck: true, err: errKeyregTxnNonCoherentVotingKeys},
		/* 292 */ keyRegTestCase{votePK: votePKValue, selectionPK: crypto.VRFVerifier{}, voteFirst: basics.Round(0), voteLast: basics.Round(10), lastValid: basics.Round(4), voteKeyDilution: 0, nonParticipation: true, supportBecomeNonParticipatingTransactions: false, enableKeyregCoherencyCheck: false, err: errKeyregTxnUnsupportedSwitchToNonParticipating},
		/* 293 */ keyRegTestCase{votePK: votePKValue, selectionPK: crypto.VRFVerifier{}, voteFirst: basics.Round(0), voteLast: basics.Round(10), lastValid: basics.Round(4), voteKeyDilution: 0, nonParticipation: true, supportBecomeNonParticipatingTransactions: false, enableKeyregCoherencyCheck: true, err: errKeyregTxnNonCoherentVotingKeys},
		/* 294 */ keyRegTestCase{votePK: votePKValue, selectionPK: crypto.VRFVerifier{}, voteFirst: basics.Round(0), voteLast: basics.Round(10), lastValid: basics.Round(4), voteKeyDilution: 0, nonParticipation: true, supportBecomeNonParticipatingTransactions: true, enableKeyregCoherencyCheck: false, err: nil},
		/* 295 */ keyRegTestCase{votePK: votePKValue, selectionPK: crypto.VRFVerifier{}, voteFirst: basics.Round(0), voteLast: basics.Round(10), lastValid: basics.Round(4), voteKeyDilution: 0, nonParticipation: true, supportBecomeNonParticipatingTransactions: true, enableKeyregCoherencyCheck: true, err: errKeyregTxnNonCoherentVotingKeys},
		/* 296 */ keyRegTestCase{votePK: votePKValue, selectionPK: crypto.VRFVerifier{}, voteFirst: basics.Round(0), voteLast: basics.Round(10), lastValid: basics.Round(4), voteKeyDilution: 10000, nonParticipation: false, supportBecomeNonParticipatingTransactions: false, enableKeyregCoherencyCheck: false, err: nil},
		/* 297 */ keyRegTestCase{votePK: votePKValue, selectionPK: crypto.VRFVerifier{}, voteFirst: basics.Round(0), voteLast: basics.Round(10), lastValid: basics.Round(4), voteKeyDilution: 10000, nonParticipation: false, supportBecomeNonParticipatingTransactions: false, enableKeyregCoherencyCheck: true, err: errKeyregTxnNonCoherentVotingKeys},
		/* 298 */ keyRegTestCase{votePK: votePKValue, selectionPK: crypto.VRFVerifier{}, voteFirst: basics.Round(0), voteLast: basics.Round(10), lastValid: basics.Round(4), voteKeyDilution: 10000, nonParticipation: false, supportBecomeNonParticipatingTransactions: true, enableKeyregCoherencyCheck: false, err: nil},
		/* 299 */ keyRegTestCase{votePK: votePKValue, selectionPK: crypto.VRFVerifier{}, voteFirst: basics.Round(0), voteLast: basics.Round(10), lastValid: basics.Round(4), voteKeyDilution: 10000, nonParticipation: false, supportBecomeNonParticipatingTransactions: true, enableKeyregCoherencyCheck: true, err: errKeyregTxnNonCoherentVotingKeys},
		/* 300 */ keyRegTestCase{votePK: votePKValue, selectionPK: crypto.VRFVerifier{}, voteFirst: basics.Round(0), voteLast: basics.Round(10), lastValid: basics.Round(4), voteKeyDilution: 10000, nonParticipation: true, supportBecomeNonParticipatingTransactions: false, enableKeyregCoherencyCheck: false, err: errKeyregTxnUnsupportedSwitchToNonParticipating},
		/* 301 */ keyRegTestCase{votePK: votePKValue, selectionPK: crypto.VRFVerifier{}, voteFirst: basics.Round(0), voteLast: basics.Round(10), lastValid: basics.Round(4), voteKeyDilution: 10000, nonParticipation: true, supportBecomeNonParticipatingTransactions: false, enableKeyregCoherencyCheck: true, err: errKeyregTxnNonCoherentVotingKeys},
		/* 302 */ keyRegTestCase{votePK: votePKValue, selectionPK: crypto.VRFVerifier{}, voteFirst: basics.Round(0), voteLast: basics.Round(10), lastValid: basics.Round(4), voteKeyDilution: 10000, nonParticipation: true, supportBecomeNonParticipatingTransactions: true, enableKeyregCoherencyCheck: false, err: nil},
		/* 303 */ keyRegTestCase{votePK: votePKValue, selectionPK: crypto.VRFVerifier{}, voteFirst: basics.Round(0), voteLast: basics.Round(10), lastValid: basics.Round(4), voteKeyDilution: 10000, nonParticipation: true, supportBecomeNonParticipatingTransactions: true, enableKeyregCoherencyCheck: true, err: errKeyregTxnNonCoherentVotingKeys},
		/* 304 */ keyRegTestCase{votePK: votePKValue, selectionPK: crypto.VRFVerifier{}, voteFirst: basics.Round(0), voteLast: basics.Round(10), lastValid: basics.Round(3), voteKeyDilution: 0, nonParticipation: false, supportBecomeNonParticipatingTransactions: false, enableKeyregCoherencyCheck: false, err: nil},
		/* 305 */ keyRegTestCase{votePK: votePKValue, selectionPK: crypto.VRFVerifier{}, voteFirst: basics.Round(0), voteLast: basics.Round(10), lastValid: basics.Round(3), voteKeyDilution: 0, nonParticipation: false, supportBecomeNonParticipatingTransactions: false, enableKeyregCoherencyCheck: true, err: errKeyregTxnNonCoherentVotingKeys},
		/* 306 */ keyRegTestCase{votePK: votePKValue, selectionPK: crypto.VRFVerifier{}, voteFirst: basics.Round(0), voteLast: basics.Round(10), lastValid: basics.Round(3), voteKeyDilution: 0, nonParticipation: false, supportBecomeNonParticipatingTransactions: true, enableKeyregCoherencyCheck: false, err: nil},
		/* 307 */ keyRegTestCase{votePK: votePKValue, selectionPK: crypto.VRFVerifier{}, voteFirst: basics.Round(0), voteLast: basics.Round(10), lastValid: basics.Round(3), voteKeyDilution: 0, nonParticipation: false, supportBecomeNonParticipatingTransactions: true, enableKeyregCoherencyCheck: true, err: errKeyregTxnNonCoherentVotingKeys},
		/* 308 */ keyRegTestCase{votePK: votePKValue, selectionPK: crypto.VRFVerifier{}, voteFirst: basics.Round(0), voteLast: basics.Round(10), lastValid: basics.Round(3), voteKeyDilution: 0, nonParticipation: true, supportBecomeNonParticipatingTransactions: false, enableKeyregCoherencyCheck: false, err: errKeyregTxnUnsupportedSwitchToNonParticipating},
		/* 309 */ keyRegTestCase{votePK: votePKValue, selectionPK: crypto.VRFVerifier{}, voteFirst: basics.Round(0), voteLast: basics.Round(10), lastValid: basics.Round(3), voteKeyDilution: 0, nonParticipation: true, supportBecomeNonParticipatingTransactions: false, enableKeyregCoherencyCheck: true, err: errKeyregTxnNonCoherentVotingKeys},
		/* 310 */ keyRegTestCase{votePK: votePKValue, selectionPK: crypto.VRFVerifier{}, voteFirst: basics.Round(0), voteLast: basics.Round(10), lastValid: basics.Round(3), voteKeyDilution: 0, nonParticipation: true, supportBecomeNonParticipatingTransactions: true, enableKeyregCoherencyCheck: false, err: nil},
		/* 311 */ keyRegTestCase{votePK: votePKValue, selectionPK: crypto.VRFVerifier{}, voteFirst: basics.Round(0), voteLast: basics.Round(10), lastValid: basics.Round(3), voteKeyDilution: 0, nonParticipation: true, supportBecomeNonParticipatingTransactions: true, enableKeyregCoherencyCheck: true, err: errKeyregTxnNonCoherentVotingKeys},
		/* 312 */ keyRegTestCase{votePK: votePKValue, selectionPK: crypto.VRFVerifier{}, voteFirst: basics.Round(0), voteLast: basics.Round(10), lastValid: basics.Round(3), voteKeyDilution: 10000, nonParticipation: false, supportBecomeNonParticipatingTransactions: false, enableKeyregCoherencyCheck: false, err: nil},
		/* 313 */ keyRegTestCase{votePK: votePKValue, selectionPK: crypto.VRFVerifier{}, voteFirst: basics.Round(0), voteLast: basics.Round(10), lastValid: basics.Round(3), voteKeyDilution: 10000, nonParticipation: false, supportBecomeNonParticipatingTransactions: false, enableKeyregCoherencyCheck: true, err: errKeyregTxnNonCoherentVotingKeys},
		/* 314 */ keyRegTestCase{votePK: votePKValue, selectionPK: crypto.VRFVerifier{}, voteFirst: basics.Round(0), voteLast: basics.Round(10), lastValid: basics.Round(3), voteKeyDilution: 10000, nonParticipation: false, supportBecomeNonParticipatingTransactions: true, enableKeyregCoherencyCheck: false, err: nil},
		/* 315 */ keyRegTestCase{votePK: votePKValue, selectionPK: crypto.VRFVerifier{}, voteFirst: basics.Round(0), voteLast: basics.Round(10), lastValid: basics.Round(3), voteKeyDilution: 10000, nonParticipation: false, supportBecomeNonParticipatingTransactions: true, enableKeyregCoherencyCheck: true, err: errKeyregTxnNonCoherentVotingKeys},
		/* 316 */ keyRegTestCase{votePK: votePKValue, selectionPK: crypto.VRFVerifier{}, voteFirst: basics.Round(0), voteLast: basics.Round(10), lastValid: basics.Round(3), voteKeyDilution: 10000, nonParticipation: true, supportBecomeNonParticipatingTransactions: false, enableKeyregCoherencyCheck: false, err: errKeyregTxnUnsupportedSwitchToNonParticipating},
		/* 317 */ keyRegTestCase{votePK: votePKValue, selectionPK: crypto.VRFVerifier{}, voteFirst: basics.Round(0), voteLast: basics.Round(10), lastValid: basics.Round(3), voteKeyDilution: 10000, nonParticipation: true, supportBecomeNonParticipatingTransactions: false, enableKeyregCoherencyCheck: true, err: errKeyregTxnNonCoherentVotingKeys},
		/* 318 */ keyRegTestCase{votePK: votePKValue, selectionPK: crypto.VRFVerifier{}, voteFirst: basics.Round(0), voteLast: basics.Round(10), lastValid: basics.Round(3), voteKeyDilution: 10000, nonParticipation: true, supportBecomeNonParticipatingTransactions: true, enableKeyregCoherencyCheck: false, err: nil},
		/* 319 */ keyRegTestCase{votePK: votePKValue, selectionPK: crypto.VRFVerifier{}, voteFirst: basics.Round(0), voteLast: basics.Round(10), lastValid: basics.Round(3), voteKeyDilution: 10000, nonParticipation: true, supportBecomeNonParticipatingTransactions: true, enableKeyregCoherencyCheck: true, err: errKeyregTxnNonCoherentVotingKeys},
		/* 320 */ keyRegTestCase{votePK: votePKValue, selectionPK: crypto.VRFVerifier{}, voteFirst: basics.Round(5), voteLast: basics.Round(0), lastValid: basics.Round(4), voteKeyDilution: 0, nonParticipation: false, supportBecomeNonParticipatingTransactions: false, enableKeyregCoherencyCheck: false, err: nil},
		/* 321 */ keyRegTestCase{votePK: votePKValue, selectionPK: crypto.VRFVerifier{}, voteFirst: basics.Round(5), voteLast: basics.Round(0), lastValid: basics.Round(4), voteKeyDilution: 0, nonParticipation: false, supportBecomeNonParticipatingTransactions: false, enableKeyregCoherencyCheck: true, err: errKeyregTxnFirstVotingRoundGreaterThanLastVotingRound},
		/* 322 */ keyRegTestCase{votePK: votePKValue, selectionPK: crypto.VRFVerifier{}, voteFirst: basics.Round(5), voteLast: basics.Round(0), lastValid: basics.Round(4), voteKeyDilution: 0, nonParticipation: false, supportBecomeNonParticipatingTransactions: true, enableKeyregCoherencyCheck: false, err: nil},
		/* 323 */ keyRegTestCase{votePK: votePKValue, selectionPK: crypto.VRFVerifier{}, voteFirst: basics.Round(5), voteLast: basics.Round(0), lastValid: basics.Round(4), voteKeyDilution: 0, nonParticipation: false, supportBecomeNonParticipatingTransactions: true, enableKeyregCoherencyCheck: true, err: errKeyregTxnFirstVotingRoundGreaterThanLastVotingRound},
		/* 324 */ keyRegTestCase{votePK: votePKValue, selectionPK: crypto.VRFVerifier{}, voteFirst: basics.Round(5), voteLast: basics.Round(0), lastValid: basics.Round(4), voteKeyDilution: 0, nonParticipation: true, supportBecomeNonParticipatingTransactions: false, enableKeyregCoherencyCheck: false, err: errKeyregTxnUnsupportedSwitchToNonParticipating},
		/* 325 */ keyRegTestCase{votePK: votePKValue, selectionPK: crypto.VRFVerifier{}, voteFirst: basics.Round(5), voteLast: basics.Round(0), lastValid: basics.Round(4), voteKeyDilution: 0, nonParticipation: true, supportBecomeNonParticipatingTransactions: false, enableKeyregCoherencyCheck: true, err: errKeyregTxnFirstVotingRoundGreaterThanLastVotingRound},
		/* 326 */ keyRegTestCase{votePK: votePKValue, selectionPK: crypto.VRFVerifier{}, voteFirst: basics.Round(5), voteLast: basics.Round(0), lastValid: basics.Round(4), voteKeyDilution: 0, nonParticipation: true, supportBecomeNonParticipatingTransactions: true, enableKeyregCoherencyCheck: false, err: nil},
		/* 327 */ keyRegTestCase{votePK: votePKValue, selectionPK: crypto.VRFVerifier{}, voteFirst: basics.Round(5), voteLast: basics.Round(0), lastValid: basics.Round(4), voteKeyDilution: 0, nonParticipation: true, supportBecomeNonParticipatingTransactions: true, enableKeyregCoherencyCheck: true, err: errKeyregTxnFirstVotingRoundGreaterThanLastVotingRound},
		/* 328 */ keyRegTestCase{votePK: votePKValue, selectionPK: crypto.VRFVerifier{}, voteFirst: basics.Round(5), voteLast: basics.Round(0), lastValid: basics.Round(4), voteKeyDilution: 10000, nonParticipation: false, supportBecomeNonParticipatingTransactions: false, enableKeyregCoherencyCheck: false, err: nil},
		/* 329 */ keyRegTestCase{votePK: votePKValue, selectionPK: crypto.VRFVerifier{}, voteFirst: basics.Round(5), voteLast: basics.Round(0), lastValid: basics.Round(4), voteKeyDilution: 10000, nonParticipation: false, supportBecomeNonParticipatingTransactions: false, enableKeyregCoherencyCheck: true, err: errKeyregTxnFirstVotingRoundGreaterThanLastVotingRound},
		/* 330 */ keyRegTestCase{votePK: votePKValue, selectionPK: crypto.VRFVerifier{}, voteFirst: basics.Round(5), voteLast: basics.Round(0), lastValid: basics.Round(4), voteKeyDilution: 10000, nonParticipation: false, supportBecomeNonParticipatingTransactions: true, enableKeyregCoherencyCheck: false, err: nil},
		/* 331 */ keyRegTestCase{votePK: votePKValue, selectionPK: crypto.VRFVerifier{}, voteFirst: basics.Round(5), voteLast: basics.Round(0), lastValid: basics.Round(4), voteKeyDilution: 10000, nonParticipation: false, supportBecomeNonParticipatingTransactions: true, enableKeyregCoherencyCheck: true, err: errKeyregTxnFirstVotingRoundGreaterThanLastVotingRound},
		/* 332 */ keyRegTestCase{votePK: votePKValue, selectionPK: crypto.VRFVerifier{}, voteFirst: basics.Round(5), voteLast: basics.Round(0), lastValid: basics.Round(4), voteKeyDilution: 10000, nonParticipation: true, supportBecomeNonParticipatingTransactions: false, enableKeyregCoherencyCheck: false, err: errKeyregTxnUnsupportedSwitchToNonParticipating},
		/* 333 */ keyRegTestCase{votePK: votePKValue, selectionPK: crypto.VRFVerifier{}, voteFirst: basics.Round(5), voteLast: basics.Round(0), lastValid: basics.Round(4), voteKeyDilution: 10000, nonParticipation: true, supportBecomeNonParticipatingTransactions: false, enableKeyregCoherencyCheck: true, err: errKeyregTxnFirstVotingRoundGreaterThanLastVotingRound},
		/* 334 */ keyRegTestCase{votePK: votePKValue, selectionPK: crypto.VRFVerifier{}, voteFirst: basics.Round(5), voteLast: basics.Round(0), lastValid: basics.Round(4), voteKeyDilution: 10000, nonParticipation: true, supportBecomeNonParticipatingTransactions: true, enableKeyregCoherencyCheck: false, err: nil},
		/* 335 */ keyRegTestCase{votePK: votePKValue, selectionPK: crypto.VRFVerifier{}, voteFirst: basics.Round(5), voteLast: basics.Round(0), lastValid: basics.Round(4), voteKeyDilution: 10000, nonParticipation: true, supportBecomeNonParticipatingTransactions: true, enableKeyregCoherencyCheck: true, err: errKeyregTxnFirstVotingRoundGreaterThanLastVotingRound},
		/* 336 */ keyRegTestCase{votePK: votePKValue, selectionPK: crypto.VRFVerifier{}, voteFirst: basics.Round(5), voteLast: basics.Round(0), lastValid: basics.Round(3), voteKeyDilution: 0, nonParticipation: false, supportBecomeNonParticipatingTransactions: false, enableKeyregCoherencyCheck: false, err: nil},
		/* 337 */ keyRegTestCase{votePK: votePKValue, selectionPK: crypto.VRFVerifier{}, voteFirst: basics.Round(5), voteLast: basics.Round(0), lastValid: basics.Round(3), voteKeyDilution: 0, nonParticipation: false, supportBecomeNonParticipatingTransactions: false, enableKeyregCoherencyCheck: true, err: errKeyregTxnFirstVotingRoundGreaterThanLastVotingRound},
		/* 338 */ keyRegTestCase{votePK: votePKValue, selectionPK: crypto.VRFVerifier{}, voteFirst: basics.Round(5), voteLast: basics.Round(0), lastValid: basics.Round(3), voteKeyDilution: 0, nonParticipation: false, supportBecomeNonParticipatingTransactions: true, enableKeyregCoherencyCheck: false, err: nil},
		/* 339 */ keyRegTestCase{votePK: votePKValue, selectionPK: crypto.VRFVerifier{}, voteFirst: basics.Round(5), voteLast: basics.Round(0), lastValid: basics.Round(3), voteKeyDilution: 0, nonParticipation: false, supportBecomeNonParticipatingTransactions: true, enableKeyregCoherencyCheck: true, err: errKeyregTxnFirstVotingRoundGreaterThanLastVotingRound},
		/* 340 */ keyRegTestCase{votePK: votePKValue, selectionPK: crypto.VRFVerifier{}, voteFirst: basics.Round(5), voteLast: basics.Round(0), lastValid: basics.Round(3), voteKeyDilution: 0, nonParticipation: true, supportBecomeNonParticipatingTransactions: false, enableKeyregCoherencyCheck: false, err: errKeyregTxnUnsupportedSwitchToNonParticipating},
		/* 341 */ keyRegTestCase{votePK: votePKValue, selectionPK: crypto.VRFVerifier{}, voteFirst: basics.Round(5), voteLast: basics.Round(0), lastValid: basics.Round(3), voteKeyDilution: 0, nonParticipation: true, supportBecomeNonParticipatingTransactions: false, enableKeyregCoherencyCheck: true, err: errKeyregTxnFirstVotingRoundGreaterThanLastVotingRound},
		/* 342 */ keyRegTestCase{votePK: votePKValue, selectionPK: crypto.VRFVerifier{}, voteFirst: basics.Round(5), voteLast: basics.Round(0), lastValid: basics.Round(3), voteKeyDilution: 0, nonParticipation: true, supportBecomeNonParticipatingTransactions: true, enableKeyregCoherencyCheck: false, err: nil},
		/* 343 */ keyRegTestCase{votePK: votePKValue, selectionPK: crypto.VRFVerifier{}, voteFirst: basics.Round(5), voteLast: basics.Round(0), lastValid: basics.Round(3), voteKeyDilution: 0, nonParticipation: true, supportBecomeNonParticipatingTransactions: true, enableKeyregCoherencyCheck: true, err: errKeyregTxnFirstVotingRoundGreaterThanLastVotingRound},
		/* 344 */ keyRegTestCase{votePK: votePKValue, selectionPK: crypto.VRFVerifier{}, voteFirst: basics.Round(5), voteLast: basics.Round(0), lastValid: basics.Round(3), voteKeyDilution: 10000, nonParticipation: false, supportBecomeNonParticipatingTransactions: false, enableKeyregCoherencyCheck: false, err: nil},
		/* 345 */ keyRegTestCase{votePK: votePKValue, selectionPK: crypto.VRFVerifier{}, voteFirst: basics.Round(5), voteLast: basics.Round(0), lastValid: basics.Round(3), voteKeyDilution: 10000, nonParticipation: false, supportBecomeNonParticipatingTransactions: false, enableKeyregCoherencyCheck: true, err: errKeyregTxnFirstVotingRoundGreaterThanLastVotingRound},
		/* 346 */ keyRegTestCase{votePK: votePKValue, selectionPK: crypto.VRFVerifier{}, voteFirst: basics.Round(5), voteLast: basics.Round(0), lastValid: basics.Round(3), voteKeyDilution: 10000, nonParticipation: false, supportBecomeNonParticipatingTransactions: true, enableKeyregCoherencyCheck: false, err: nil},
		/* 347 */ keyRegTestCase{votePK: votePKValue, selectionPK: crypto.VRFVerifier{}, voteFirst: basics.Round(5), voteLast: basics.Round(0), lastValid: basics.Round(3), voteKeyDilution: 10000, nonParticipation: false, supportBecomeNonParticipatingTransactions: true, enableKeyregCoherencyCheck: true, err: errKeyregTxnFirstVotingRoundGreaterThanLastVotingRound},
		/* 348 */ keyRegTestCase{votePK: votePKValue, selectionPK: crypto.VRFVerifier{}, voteFirst: basics.Round(5), voteLast: basics.Round(0), lastValid: basics.Round(3), voteKeyDilution: 10000, nonParticipation: true, supportBecomeNonParticipatingTransactions: false, enableKeyregCoherencyCheck: false, err: errKeyregTxnUnsupportedSwitchToNonParticipating},
		/* 349 */ keyRegTestCase{votePK: votePKValue, selectionPK: crypto.VRFVerifier{}, voteFirst: basics.Round(5), voteLast: basics.Round(0), lastValid: basics.Round(3), voteKeyDilution: 10000, nonParticipation: true, supportBecomeNonParticipatingTransactions: false, enableKeyregCoherencyCheck: true, err: errKeyregTxnFirstVotingRoundGreaterThanLastVotingRound},
		/* 350 */ keyRegTestCase{votePK: votePKValue, selectionPK: crypto.VRFVerifier{}, voteFirst: basics.Round(5), voteLast: basics.Round(0), lastValid: basics.Round(3), voteKeyDilution: 10000, nonParticipation: true, supportBecomeNonParticipatingTransactions: true, enableKeyregCoherencyCheck: false, err: nil},
		/* 351 */ keyRegTestCase{votePK: votePKValue, selectionPK: crypto.VRFVerifier{}, voteFirst: basics.Round(5), voteLast: basics.Round(0), lastValid: basics.Round(3), voteKeyDilution: 10000, nonParticipation: true, supportBecomeNonParticipatingTransactions: true, enableKeyregCoherencyCheck: true, err: errKeyregTxnFirstVotingRoundGreaterThanLastVotingRound},
		/* 352 */ keyRegTestCase{votePK: votePKValue, selectionPK: crypto.VRFVerifier{}, voteFirst: basics.Round(5), voteLast: basics.Round(10), lastValid: basics.Round(4), voteKeyDilution: 0, nonParticipation: false, supportBecomeNonParticipatingTransactions: false, enableKeyregCoherencyCheck: false, err: nil},
		/* 353 */ keyRegTestCase{votePK: votePKValue, selectionPK: crypto.VRFVerifier{}, voteFirst: basics.Round(5), voteLast: basics.Round(10), lastValid: basics.Round(4), voteKeyDilution: 0, nonParticipation: false, supportBecomeNonParticipatingTransactions: false, enableKeyregCoherencyCheck: true, err: errKeyregTxnNonCoherentVotingKeys},
		/* 354 */ keyRegTestCase{votePK: votePKValue, selectionPK: crypto.VRFVerifier{}, voteFirst: basics.Round(5), voteLast: basics.Round(10), lastValid: basics.Round(4), voteKeyDilution: 0, nonParticipation: false, supportBecomeNonParticipatingTransactions: true, enableKeyregCoherencyCheck: false, err: nil},
		/* 355 */ keyRegTestCase{votePK: votePKValue, selectionPK: crypto.VRFVerifier{}, voteFirst: basics.Round(5), voteLast: basics.Round(10), lastValid: basics.Round(4), voteKeyDilution: 0, nonParticipation: false, supportBecomeNonParticipatingTransactions: true, enableKeyregCoherencyCheck: true, err: errKeyregTxnNonCoherentVotingKeys},
		/* 356 */ keyRegTestCase{votePK: votePKValue, selectionPK: crypto.VRFVerifier{}, voteFirst: basics.Round(5), voteLast: basics.Round(10), lastValid: basics.Round(4), voteKeyDilution: 0, nonParticipation: true, supportBecomeNonParticipatingTransactions: false, enableKeyregCoherencyCheck: false, err: errKeyregTxnUnsupportedSwitchToNonParticipating},
		/* 357 */ keyRegTestCase{votePK: votePKValue, selectionPK: crypto.VRFVerifier{}, voteFirst: basics.Round(5), voteLast: basics.Round(10), lastValid: basics.Round(4), voteKeyDilution: 0, nonParticipation: true, supportBecomeNonParticipatingTransactions: false, enableKeyregCoherencyCheck: true, err: errKeyregTxnNonCoherentVotingKeys},
		/* 358 */ keyRegTestCase{votePK: votePKValue, selectionPK: crypto.VRFVerifier{}, voteFirst: basics.Round(5), voteLast: basics.Round(10), lastValid: basics.Round(4), voteKeyDilution: 0, nonParticipation: true, supportBecomeNonParticipatingTransactions: true, enableKeyregCoherencyCheck: false, err: nil},
		/* 359 */ keyRegTestCase{votePK: votePKValue, selectionPK: crypto.VRFVerifier{}, voteFirst: basics.Round(5), voteLast: basics.Round(10), lastValid: basics.Round(4), voteKeyDilution: 0, nonParticipation: true, supportBecomeNonParticipatingTransactions: true, enableKeyregCoherencyCheck: true, err: errKeyregTxnNonCoherentVotingKeys},
		/* 360 */ keyRegTestCase{votePK: votePKValue, selectionPK: crypto.VRFVerifier{}, voteFirst: basics.Round(5), voteLast: basics.Round(10), lastValid: basics.Round(4), voteKeyDilution: 10000, nonParticipation: false, supportBecomeNonParticipatingTransactions: false, enableKeyregCoherencyCheck: false, err: nil},
		/* 361 */ keyRegTestCase{votePK: votePKValue, selectionPK: crypto.VRFVerifier{}, voteFirst: basics.Round(5), voteLast: basics.Round(10), lastValid: basics.Round(4), voteKeyDilution: 10000, nonParticipation: false, supportBecomeNonParticipatingTransactions: false, enableKeyregCoherencyCheck: true, err: errKeyregTxnNonCoherentVotingKeys},
		/* 362 */ keyRegTestCase{votePK: votePKValue, selectionPK: crypto.VRFVerifier{}, voteFirst: basics.Round(5), voteLast: basics.Round(10), lastValid: basics.Round(4), voteKeyDilution: 10000, nonParticipation: false, supportBecomeNonParticipatingTransactions: true, enableKeyregCoherencyCheck: false, err: nil},
		/* 363 */ keyRegTestCase{votePK: votePKValue, selectionPK: crypto.VRFVerifier{}, voteFirst: basics.Round(5), voteLast: basics.Round(10), lastValid: basics.Round(4), voteKeyDilution: 10000, nonParticipation: false, supportBecomeNonParticipatingTransactions: true, enableKeyregCoherencyCheck: true, err: errKeyregTxnNonCoherentVotingKeys},
		/* 364 */ keyRegTestCase{votePK: votePKValue, selectionPK: crypto.VRFVerifier{}, voteFirst: basics.Round(5), voteLast: basics.Round(10), lastValid: basics.Round(4), voteKeyDilution: 10000, nonParticipation: true, supportBecomeNonParticipatingTransactions: false, enableKeyregCoherencyCheck: false, err: errKeyregTxnUnsupportedSwitchToNonParticipating},
		/* 365 */ keyRegTestCase{votePK: votePKValue, selectionPK: crypto.VRFVerifier{}, voteFirst: basics.Round(5), voteLast: basics.Round(10), lastValid: basics.Round(4), voteKeyDilution: 10000, nonParticipation: true, supportBecomeNonParticipatingTransactions: false, enableKeyregCoherencyCheck: true, err: errKeyregTxnNonCoherentVotingKeys},
		/* 366 */ keyRegTestCase{votePK: votePKValue, selectionPK: crypto.VRFVerifier{}, voteFirst: basics.Round(5), voteLast: basics.Round(10), lastValid: basics.Round(4), voteKeyDilution: 10000, nonParticipation: true, supportBecomeNonParticipatingTransactions: true, enableKeyregCoherencyCheck: false, err: nil},
		/* 367 */ keyRegTestCase{votePK: votePKValue, selectionPK: crypto.VRFVerifier{}, voteFirst: basics.Round(5), voteLast: basics.Round(10), lastValid: basics.Round(4), voteKeyDilution: 10000, nonParticipation: true, supportBecomeNonParticipatingTransactions: true, enableKeyregCoherencyCheck: true, err: errKeyregTxnNonCoherentVotingKeys},
		/* 368 */ keyRegTestCase{votePK: votePKValue, selectionPK: crypto.VRFVerifier{}, voteFirst: basics.Round(5), voteLast: basics.Round(10), lastValid: basics.Round(3), voteKeyDilution: 0, nonParticipation: false, supportBecomeNonParticipatingTransactions: false, enableKeyregCoherencyCheck: false, err: nil},
		/* 369 */ keyRegTestCase{votePK: votePKValue, selectionPK: crypto.VRFVerifier{}, voteFirst: basics.Round(5), voteLast: basics.Round(10), lastValid: basics.Round(3), voteKeyDilution: 0, nonParticipation: false, supportBecomeNonParticipatingTransactions: false, enableKeyregCoherencyCheck: true, err: errKeyregTxnNonCoherentVotingKeys},
		/* 370 */ keyRegTestCase{votePK: votePKValue, selectionPK: crypto.VRFVerifier{}, voteFirst: basics.Round(5), voteLast: basics.Round(10), lastValid: basics.Round(3), voteKeyDilution: 0, nonParticipation: false, supportBecomeNonParticipatingTransactions: true, enableKeyregCoherencyCheck: false, err: nil},
		/* 371 */ keyRegTestCase{votePK: votePKValue, selectionPK: crypto.VRFVerifier{}, voteFirst: basics.Round(5), voteLast: basics.Round(10), lastValid: basics.Round(3), voteKeyDilution: 0, nonParticipation: false, supportBecomeNonParticipatingTransactions: true, enableKeyregCoherencyCheck: true, err: errKeyregTxnNonCoherentVotingKeys},
		/* 372 */ keyRegTestCase{votePK: votePKValue, selectionPK: crypto.VRFVerifier{}, voteFirst: basics.Round(5), voteLast: basics.Round(10), lastValid: basics.Round(3), voteKeyDilution: 0, nonParticipation: true, supportBecomeNonParticipatingTransactions: false, enableKeyregCoherencyCheck: false, err: errKeyregTxnUnsupportedSwitchToNonParticipating},
		/* 373 */ keyRegTestCase{votePK: votePKValue, selectionPK: crypto.VRFVerifier{}, voteFirst: basics.Round(5), voteLast: basics.Round(10), lastValid: basics.Round(3), voteKeyDilution: 0, nonParticipation: true, supportBecomeNonParticipatingTransactions: false, enableKeyregCoherencyCheck: true, err: errKeyregTxnNonCoherentVotingKeys},
		/* 374 */ keyRegTestCase{votePK: votePKValue, selectionPK: crypto.VRFVerifier{}, voteFirst: basics.Round(5), voteLast: basics.Round(10), lastValid: basics.Round(3), voteKeyDilution: 0, nonParticipation: true, supportBecomeNonParticipatingTransactions: true, enableKeyregCoherencyCheck: false, err: nil},
		/* 375 */ keyRegTestCase{votePK: votePKValue, selectionPK: crypto.VRFVerifier{}, voteFirst: basics.Round(5), voteLast: basics.Round(10), lastValid: basics.Round(3), voteKeyDilution: 0, nonParticipation: true, supportBecomeNonParticipatingTransactions: true, enableKeyregCoherencyCheck: true, err: errKeyregTxnNonCoherentVotingKeys},
		/* 376 */ keyRegTestCase{votePK: votePKValue, selectionPK: crypto.VRFVerifier{}, voteFirst: basics.Round(5), voteLast: basics.Round(10), lastValid: basics.Round(3), voteKeyDilution: 10000, nonParticipation: false, supportBecomeNonParticipatingTransactions: false, enableKeyregCoherencyCheck: false, err: nil},
		/* 377 */ keyRegTestCase{votePK: votePKValue, selectionPK: crypto.VRFVerifier{}, voteFirst: basics.Round(5), voteLast: basics.Round(10), lastValid: basics.Round(3), voteKeyDilution: 10000, nonParticipation: false, supportBecomeNonParticipatingTransactions: false, enableKeyregCoherencyCheck: true, err: errKeyregTxnNonCoherentVotingKeys},
		/* 378 */ keyRegTestCase{votePK: votePKValue, selectionPK: crypto.VRFVerifier{}, voteFirst: basics.Round(5), voteLast: basics.Round(10), lastValid: basics.Round(3), voteKeyDilution: 10000, nonParticipation: false, supportBecomeNonParticipatingTransactions: true, enableKeyregCoherencyCheck: false, err: nil},
		/* 379 */ keyRegTestCase{votePK: votePKValue, selectionPK: crypto.VRFVerifier{}, voteFirst: basics.Round(5), voteLast: basics.Round(10), lastValid: basics.Round(3), voteKeyDilution: 10000, nonParticipation: false, supportBecomeNonParticipatingTransactions: true, enableKeyregCoherencyCheck: true, err: errKeyregTxnNonCoherentVotingKeys},
		/* 380 */ keyRegTestCase{votePK: votePKValue, selectionPK: crypto.VRFVerifier{}, voteFirst: basics.Round(5), voteLast: basics.Round(10), lastValid: basics.Round(3), voteKeyDilution: 10000, nonParticipation: true, supportBecomeNonParticipatingTransactions: false, enableKeyregCoherencyCheck: false, err: errKeyregTxnUnsupportedSwitchToNonParticipating},
		/* 381 */ keyRegTestCase{votePK: votePKValue, selectionPK: crypto.VRFVerifier{}, voteFirst: basics.Round(5), voteLast: basics.Round(10), lastValid: basics.Round(3), voteKeyDilution: 10000, nonParticipation: true, supportBecomeNonParticipatingTransactions: false, enableKeyregCoherencyCheck: true, err: errKeyregTxnNonCoherentVotingKeys},
		/* 382 */ keyRegTestCase{votePK: votePKValue, selectionPK: crypto.VRFVerifier{}, voteFirst: basics.Round(5), voteLast: basics.Round(10), lastValid: basics.Round(3), voteKeyDilution: 10000, nonParticipation: true, supportBecomeNonParticipatingTransactions: true, enableKeyregCoherencyCheck: false, err: nil},
		/* 383 */ keyRegTestCase{votePK: votePKValue, selectionPK: crypto.VRFVerifier{}, voteFirst: basics.Round(5), voteLast: basics.Round(10), lastValid: basics.Round(3), voteKeyDilution: 10000, nonParticipation: true, supportBecomeNonParticipatingTransactions: true, enableKeyregCoherencyCheck: true, err: errKeyregTxnNonCoherentVotingKeys},
		/* 384 */ keyRegTestCase{votePK: votePKValue, selectionPK: selectionPKValue, voteFirst: basics.Round(0), voteLast: basics.Round(0), lastValid: basics.Round(4), voteKeyDilution: 0, nonParticipation: false, supportBecomeNonParticipatingTransactions: false, enableKeyregCoherencyCheck: false, err: nil},
		/* 385 */ keyRegTestCase{votePK: votePKValue, selectionPK: selectionPKValue, voteFirst: basics.Round(0), voteLast: basics.Round(0), lastValid: basics.Round(4), voteKeyDilution: 0, nonParticipation: false, supportBecomeNonParticipatingTransactions: false, enableKeyregCoherencyCheck: true, err: errKeyregTxnNonCoherentVotingKeys},
		/* 386 */ keyRegTestCase{votePK: votePKValue, selectionPK: selectionPKValue, voteFirst: basics.Round(0), voteLast: basics.Round(0), lastValid: basics.Round(4), voteKeyDilution: 0, nonParticipation: false, supportBecomeNonParticipatingTransactions: true, enableKeyregCoherencyCheck: false, err: nil},
		/* 387 */ keyRegTestCase{votePK: votePKValue, selectionPK: selectionPKValue, voteFirst: basics.Round(0), voteLast: basics.Round(0), lastValid: basics.Round(4), voteKeyDilution: 0, nonParticipation: false, supportBecomeNonParticipatingTransactions: true, enableKeyregCoherencyCheck: true, err: errKeyregTxnNonCoherentVotingKeys},
		/* 388 */ keyRegTestCase{votePK: votePKValue, selectionPK: selectionPKValue, voteFirst: basics.Round(0), voteLast: basics.Round(0), lastValid: basics.Round(4), voteKeyDilution: 0, nonParticipation: true, supportBecomeNonParticipatingTransactions: false, enableKeyregCoherencyCheck: false, err: errKeyregTxnUnsupportedSwitchToNonParticipating},
		/* 389 */ keyRegTestCase{votePK: votePKValue, selectionPK: selectionPKValue, voteFirst: basics.Round(0), voteLast: basics.Round(0), lastValid: basics.Round(4), voteKeyDilution: 0, nonParticipation: true, supportBecomeNonParticipatingTransactions: false, enableKeyregCoherencyCheck: true, err: errKeyregTxnNonCoherentVotingKeys},
		/* 390 */ keyRegTestCase{votePK: votePKValue, selectionPK: selectionPKValue, voteFirst: basics.Round(0), voteLast: basics.Round(0), lastValid: basics.Round(4), voteKeyDilution: 0, nonParticipation: true, supportBecomeNonParticipatingTransactions: true, enableKeyregCoherencyCheck: false, err: errKeyregTxnGoingOnlineWithNonParticipating},
		/* 391 */ keyRegTestCase{votePK: votePKValue, selectionPK: selectionPKValue, voteFirst: basics.Round(0), voteLast: basics.Round(0), lastValid: basics.Round(4), voteKeyDilution: 0, nonParticipation: true, supportBecomeNonParticipatingTransactions: true, enableKeyregCoherencyCheck: true, err: errKeyregTxnNonCoherentVotingKeys},
		/* 392 */ keyRegTestCase{votePK: votePKValue, selectionPK: selectionPKValue, voteFirst: basics.Round(0), voteLast: basics.Round(0), lastValid: basics.Round(4), voteKeyDilution: 10000, nonParticipation: false, supportBecomeNonParticipatingTransactions: false, enableKeyregCoherencyCheck: false, err: nil},
		/* 393 */ keyRegTestCase{votePK: votePKValue, selectionPK: selectionPKValue, voteFirst: basics.Round(0), voteLast: basics.Round(0), lastValid: basics.Round(4), voteKeyDilution: 10000, nonParticipation: false, supportBecomeNonParticipatingTransactions: false, enableKeyregCoherencyCheck: true, err: errKeyregTxnGoingOnlineWithZeroVoteLast},
		/* 394 */ keyRegTestCase{votePK: votePKValue, selectionPK: selectionPKValue, voteFirst: basics.Round(0), voteLast: basics.Round(0), lastValid: basics.Round(4), voteKeyDilution: 10000, nonParticipation: false, supportBecomeNonParticipatingTransactions: true, enableKeyregCoherencyCheck: false, err: nil},
		/* 395 */ keyRegTestCase{votePK: votePKValue, selectionPK: selectionPKValue, voteFirst: basics.Round(0), voteLast: basics.Round(0), lastValid: basics.Round(4), voteKeyDilution: 10000, nonParticipation: false, supportBecomeNonParticipatingTransactions: true, enableKeyregCoherencyCheck: true, err: errKeyregTxnGoingOnlineWithZeroVoteLast},
		/* 396 */ keyRegTestCase{votePK: votePKValue, selectionPK: selectionPKValue, voteFirst: basics.Round(0), voteLast: basics.Round(0), lastValid: basics.Round(4), voteKeyDilution: 10000, nonParticipation: true, supportBecomeNonParticipatingTransactions: false, enableKeyregCoherencyCheck: false, err: errKeyregTxnUnsupportedSwitchToNonParticipating},
		/* 397 */ keyRegTestCase{votePK: votePKValue, selectionPK: selectionPKValue, voteFirst: basics.Round(0), voteLast: basics.Round(0), lastValid: basics.Round(4), voteKeyDilution: 10000, nonParticipation: true, supportBecomeNonParticipatingTransactions: false, enableKeyregCoherencyCheck: true, err: errKeyregTxnGoingOnlineWithZeroVoteLast},
		/* 398 */ keyRegTestCase{votePK: votePKValue, selectionPK: selectionPKValue, voteFirst: basics.Round(0), voteLast: basics.Round(0), lastValid: basics.Round(4), voteKeyDilution: 10000, nonParticipation: true, supportBecomeNonParticipatingTransactions: true, enableKeyregCoherencyCheck: false, err: errKeyregTxnGoingOnlineWithNonParticipating},
		/* 399 */ keyRegTestCase{votePK: votePKValue, selectionPK: selectionPKValue, voteFirst: basics.Round(0), voteLast: basics.Round(0), lastValid: basics.Round(4), voteKeyDilution: 10000, nonParticipation: true, supportBecomeNonParticipatingTransactions: true, enableKeyregCoherencyCheck: true, err: errKeyregTxnGoingOnlineWithZeroVoteLast},
		/* 400 */ keyRegTestCase{votePK: votePKValue, selectionPK: selectionPKValue, voteFirst: basics.Round(0), voteLast: basics.Round(0), lastValid: basics.Round(3), voteKeyDilution: 0, nonParticipation: false, supportBecomeNonParticipatingTransactions: false, enableKeyregCoherencyCheck: false, err: nil},
		/* 401 */ keyRegTestCase{votePK: votePKValue, selectionPK: selectionPKValue, voteFirst: basics.Round(0), voteLast: basics.Round(0), lastValid: basics.Round(3), voteKeyDilution: 0, nonParticipation: false, supportBecomeNonParticipatingTransactions: false, enableKeyregCoherencyCheck: true, err: errKeyregTxnNonCoherentVotingKeys},
		/* 402 */ keyRegTestCase{votePK: votePKValue, selectionPK: selectionPKValue, voteFirst: basics.Round(0), voteLast: basics.Round(0), lastValid: basics.Round(3), voteKeyDilution: 0, nonParticipation: false, supportBecomeNonParticipatingTransactions: true, enableKeyregCoherencyCheck: false, err: nil},
		/* 403 */ keyRegTestCase{votePK: votePKValue, selectionPK: selectionPKValue, voteFirst: basics.Round(0), voteLast: basics.Round(0), lastValid: basics.Round(3), voteKeyDilution: 0, nonParticipation: false, supportBecomeNonParticipatingTransactions: true, enableKeyregCoherencyCheck: true, err: errKeyregTxnNonCoherentVotingKeys},
		/* 404 */ keyRegTestCase{votePK: votePKValue, selectionPK: selectionPKValue, voteFirst: basics.Round(0), voteLast: basics.Round(0), lastValid: basics.Round(3), voteKeyDilution: 0, nonParticipation: true, supportBecomeNonParticipatingTransactions: false, enableKeyregCoherencyCheck: false, err: errKeyregTxnUnsupportedSwitchToNonParticipating},
		/* 405 */ keyRegTestCase{votePK: votePKValue, selectionPK: selectionPKValue, voteFirst: basics.Round(0), voteLast: basics.Round(0), lastValid: basics.Round(3), voteKeyDilution: 0, nonParticipation: true, supportBecomeNonParticipatingTransactions: false, enableKeyregCoherencyCheck: true, err: errKeyregTxnNonCoherentVotingKeys},
		/* 406 */ keyRegTestCase{votePK: votePKValue, selectionPK: selectionPKValue, voteFirst: basics.Round(0), voteLast: basics.Round(0), lastValid: basics.Round(3), voteKeyDilution: 0, nonParticipation: true, supportBecomeNonParticipatingTransactions: true, enableKeyregCoherencyCheck: false, err: errKeyregTxnGoingOnlineWithNonParticipating},
		/* 407 */ keyRegTestCase{votePK: votePKValue, selectionPK: selectionPKValue, voteFirst: basics.Round(0), voteLast: basics.Round(0), lastValid: basics.Round(3), voteKeyDilution: 0, nonParticipation: true, supportBecomeNonParticipatingTransactions: true, enableKeyregCoherencyCheck: true, err: errKeyregTxnNonCoherentVotingKeys},
		/* 408 */ keyRegTestCase{votePK: votePKValue, selectionPK: selectionPKValue, voteFirst: basics.Round(0), voteLast: basics.Round(0), lastValid: basics.Round(3), voteKeyDilution: 10000, nonParticipation: false, supportBecomeNonParticipatingTransactions: false, enableKeyregCoherencyCheck: false, err: nil},
		/* 409 */ keyRegTestCase{votePK: votePKValue, selectionPK: selectionPKValue, voteFirst: basics.Round(0), voteLast: basics.Round(0), lastValid: basics.Round(3), voteKeyDilution: 10000, nonParticipation: false, supportBecomeNonParticipatingTransactions: false, enableKeyregCoherencyCheck: true, err: errKeyregTxnGoingOnlineWithZeroVoteLast},
		/* 410 */ keyRegTestCase{votePK: votePKValue, selectionPK: selectionPKValue, voteFirst: basics.Round(0), voteLast: basics.Round(0), lastValid: basics.Round(3), voteKeyDilution: 10000, nonParticipation: false, supportBecomeNonParticipatingTransactions: true, enableKeyregCoherencyCheck: false, err: nil},
		/* 411 */ keyRegTestCase{votePK: votePKValue, selectionPK: selectionPKValue, voteFirst: basics.Round(0), voteLast: basics.Round(0), lastValid: basics.Round(3), voteKeyDilution: 10000, nonParticipation: false, supportBecomeNonParticipatingTransactions: true, enableKeyregCoherencyCheck: true, err: errKeyregTxnGoingOnlineWithZeroVoteLast},
		/* 412 */ keyRegTestCase{votePK: votePKValue, selectionPK: selectionPKValue, voteFirst: basics.Round(0), voteLast: basics.Round(0), lastValid: basics.Round(3), voteKeyDilution: 10000, nonParticipation: true, supportBecomeNonParticipatingTransactions: false, enableKeyregCoherencyCheck: false, err: errKeyregTxnUnsupportedSwitchToNonParticipating},
		/* 413 */ keyRegTestCase{votePK: votePKValue, selectionPK: selectionPKValue, voteFirst: basics.Round(0), voteLast: basics.Round(0), lastValid: basics.Round(3), voteKeyDilution: 10000, nonParticipation: true, supportBecomeNonParticipatingTransactions: false, enableKeyregCoherencyCheck: true, err: errKeyregTxnGoingOnlineWithZeroVoteLast},
		/* 414 */ keyRegTestCase{votePK: votePKValue, selectionPK: selectionPKValue, voteFirst: basics.Round(0), voteLast: basics.Round(0), lastValid: basics.Round(3), voteKeyDilution: 10000, nonParticipation: true, supportBecomeNonParticipatingTransactions: true, enableKeyregCoherencyCheck: false, err: errKeyregTxnGoingOnlineWithNonParticipating},
		/* 415 */ keyRegTestCase{votePK: votePKValue, selectionPK: selectionPKValue, voteFirst: basics.Round(0), voteLast: basics.Round(0), lastValid: basics.Round(3), voteKeyDilution: 10000, nonParticipation: true, supportBecomeNonParticipatingTransactions: true, enableKeyregCoherencyCheck: true, err: errKeyregTxnGoingOnlineWithZeroVoteLast},
		/* 416 */ keyRegTestCase{votePK: votePKValue, selectionPK: selectionPKValue, voteFirst: basics.Round(0), voteLast: basics.Round(10), lastValid: basics.Round(4), voteKeyDilution: 0, nonParticipation: false, supportBecomeNonParticipatingTransactions: false, enableKeyregCoherencyCheck: false, err: nil},
		/* 417 */ keyRegTestCase{votePK: votePKValue, selectionPK: selectionPKValue, voteFirst: basics.Round(0), voteLast: basics.Round(10), lastValid: basics.Round(4), voteKeyDilution: 0, nonParticipation: false, supportBecomeNonParticipatingTransactions: false, enableKeyregCoherencyCheck: true, err: errKeyregTxnNonCoherentVotingKeys},
		/* 418 */ keyRegTestCase{votePK: votePKValue, selectionPK: selectionPKValue, voteFirst: basics.Round(0), voteLast: basics.Round(10), lastValid: basics.Round(4), voteKeyDilution: 0, nonParticipation: false, supportBecomeNonParticipatingTransactions: true, enableKeyregCoherencyCheck: false, err: nil},
		/* 419 */ keyRegTestCase{votePK: votePKValue, selectionPK: selectionPKValue, voteFirst: basics.Round(0), voteLast: basics.Round(10), lastValid: basics.Round(4), voteKeyDilution: 0, nonParticipation: false, supportBecomeNonParticipatingTransactions: true, enableKeyregCoherencyCheck: true, err: errKeyregTxnNonCoherentVotingKeys},
		/* 420 */ keyRegTestCase{votePK: votePKValue, selectionPK: selectionPKValue, voteFirst: basics.Round(0), voteLast: basics.Round(10), lastValid: basics.Round(4), voteKeyDilution: 0, nonParticipation: true, supportBecomeNonParticipatingTransactions: false, enableKeyregCoherencyCheck: false, err: errKeyregTxnUnsupportedSwitchToNonParticipating},
		/* 421 */ keyRegTestCase{votePK: votePKValue, selectionPK: selectionPKValue, voteFirst: basics.Round(0), voteLast: basics.Round(10), lastValid: basics.Round(4), voteKeyDilution: 0, nonParticipation: true, supportBecomeNonParticipatingTransactions: false, enableKeyregCoherencyCheck: true, err: errKeyregTxnNonCoherentVotingKeys},
		/* 422 */ keyRegTestCase{votePK: votePKValue, selectionPK: selectionPKValue, voteFirst: basics.Round(0), voteLast: basics.Round(10), lastValid: basics.Round(4), voteKeyDilution: 0, nonParticipation: true, supportBecomeNonParticipatingTransactions: true, enableKeyregCoherencyCheck: false, err: errKeyregTxnGoingOnlineWithNonParticipating},
		/* 423 */ keyRegTestCase{votePK: votePKValue, selectionPK: selectionPKValue, voteFirst: basics.Round(0), voteLast: basics.Round(10), lastValid: basics.Round(4), voteKeyDilution: 0, nonParticipation: true, supportBecomeNonParticipatingTransactions: true, enableKeyregCoherencyCheck: true, err: errKeyregTxnNonCoherentVotingKeys},
		/* 424 */ keyRegTestCase{votePK: votePKValue, selectionPK: selectionPKValue, voteFirst: basics.Round(0), voteLast: basics.Round(10), lastValid: basics.Round(4), voteKeyDilution: 10000, nonParticipation: false, supportBecomeNonParticipatingTransactions: false, enableKeyregCoherencyCheck: false, err: nil},
		/* 425 */ keyRegTestCase{votePK: votePKValue, selectionPK: selectionPKValue, voteFirst: basics.Round(0), voteLast: basics.Round(10), lastValid: basics.Round(4), voteKeyDilution: 10000, nonParticipation: false, supportBecomeNonParticipatingTransactions: false, enableKeyregCoherencyCheck: true, err: nil},
		/* 426 */ keyRegTestCase{votePK: votePKValue, selectionPK: selectionPKValue, voteFirst: basics.Round(0), voteLast: basics.Round(10), lastValid: basics.Round(4), voteKeyDilution: 10000, nonParticipation: false, supportBecomeNonParticipatingTransactions: true, enableKeyregCoherencyCheck: false, err: nil},
		/* 427 */ keyRegTestCase{votePK: votePKValue, selectionPK: selectionPKValue, voteFirst: basics.Round(0), voteLast: basics.Round(10), lastValid: basics.Round(4), voteKeyDilution: 10000, nonParticipation: false, supportBecomeNonParticipatingTransactions: true, enableKeyregCoherencyCheck: true, err: nil},
		/* 428 */ keyRegTestCase{votePK: votePKValue, selectionPK: selectionPKValue, voteFirst: basics.Round(0), voteLast: basics.Round(10), lastValid: basics.Round(4), voteKeyDilution: 10000, nonParticipation: true, supportBecomeNonParticipatingTransactions: false, enableKeyregCoherencyCheck: false, err: errKeyregTxnUnsupportedSwitchToNonParticipating},
		/* 429 */ keyRegTestCase{votePK: votePKValue, selectionPK: selectionPKValue, voteFirst: basics.Round(0), voteLast: basics.Round(10), lastValid: basics.Round(4), voteKeyDilution: 10000, nonParticipation: true, supportBecomeNonParticipatingTransactions: false, enableKeyregCoherencyCheck: true, err: errKeyregTxnUnsupportedSwitchToNonParticipating},
		/* 430 */ keyRegTestCase{votePK: votePKValue, selectionPK: selectionPKValue, voteFirst: basics.Round(0), voteLast: basics.Round(10), lastValid: basics.Round(4), voteKeyDilution: 10000, nonParticipation: true, supportBecomeNonParticipatingTransactions: true, enableKeyregCoherencyCheck: false, err: errKeyregTxnGoingOnlineWithNonParticipating},
		/* 431 */ keyRegTestCase{votePK: votePKValue, selectionPK: selectionPKValue, voteFirst: basics.Round(0), voteLast: basics.Round(10), lastValid: basics.Round(4), voteKeyDilution: 10000, nonParticipation: true, supportBecomeNonParticipatingTransactions: true, enableKeyregCoherencyCheck: true, err: errKeyregTxnGoingOnlineWithNonParticipating},
		/* 432 */ keyRegTestCase{votePK: votePKValue, selectionPK: selectionPKValue, voteFirst: basics.Round(0), voteLast: basics.Round(10), lastValid: basics.Round(3), voteKeyDilution: 0, nonParticipation: false, supportBecomeNonParticipatingTransactions: false, enableKeyregCoherencyCheck: false, err: nil},
		/* 433 */ keyRegTestCase{votePK: votePKValue, selectionPK: selectionPKValue, voteFirst: basics.Round(0), voteLast: basics.Round(10), lastValid: basics.Round(3), voteKeyDilution: 0, nonParticipation: false, supportBecomeNonParticipatingTransactions: false, enableKeyregCoherencyCheck: true, err: errKeyregTxnNonCoherentVotingKeys},
		/* 434 */ keyRegTestCase{votePK: votePKValue, selectionPK: selectionPKValue, voteFirst: basics.Round(0), voteLast: basics.Round(10), lastValid: basics.Round(3), voteKeyDilution: 0, nonParticipation: false, supportBecomeNonParticipatingTransactions: true, enableKeyregCoherencyCheck: false, err: nil},
		/* 435 */ keyRegTestCase{votePK: votePKValue, selectionPK: selectionPKValue, voteFirst: basics.Round(0), voteLast: basics.Round(10), lastValid: basics.Round(3), voteKeyDilution: 0, nonParticipation: false, supportBecomeNonParticipatingTransactions: true, enableKeyregCoherencyCheck: true, err: errKeyregTxnNonCoherentVotingKeys},
		/* 436 */ keyRegTestCase{votePK: votePKValue, selectionPK: selectionPKValue, voteFirst: basics.Round(0), voteLast: basics.Round(10), lastValid: basics.Round(3), voteKeyDilution: 0, nonParticipation: true, supportBecomeNonParticipatingTransactions: false, enableKeyregCoherencyCheck: false, err: errKeyregTxnUnsupportedSwitchToNonParticipating},
		/* 437 */ keyRegTestCase{votePK: votePKValue, selectionPK: selectionPKValue, voteFirst: basics.Round(0), voteLast: basics.Round(10), lastValid: basics.Round(3), voteKeyDilution: 0, nonParticipation: true, supportBecomeNonParticipatingTransactions: false, enableKeyregCoherencyCheck: true, err: errKeyregTxnNonCoherentVotingKeys},
		/* 438 */ keyRegTestCase{votePK: votePKValue, selectionPK: selectionPKValue, voteFirst: basics.Round(0), voteLast: basics.Round(10), lastValid: basics.Round(3), voteKeyDilution: 0, nonParticipation: true, supportBecomeNonParticipatingTransactions: true, enableKeyregCoherencyCheck: false, err: errKeyregTxnGoingOnlineWithNonParticipating},
		/* 439 */ keyRegTestCase{votePK: votePKValue, selectionPK: selectionPKValue, voteFirst: basics.Round(0), voteLast: basics.Round(10), lastValid: basics.Round(3), voteKeyDilution: 0, nonParticipation: true, supportBecomeNonParticipatingTransactions: true, enableKeyregCoherencyCheck: true, err: errKeyregTxnNonCoherentVotingKeys},
		/* 440 */ keyRegTestCase{votePK: votePKValue, selectionPK: selectionPKValue, voteFirst: basics.Round(0), voteLast: basics.Round(10), lastValid: basics.Round(3), voteKeyDilution: 10000, nonParticipation: false, supportBecomeNonParticipatingTransactions: false, enableKeyregCoherencyCheck: false, err: nil},
		/* 441 */ keyRegTestCase{votePK: votePKValue, selectionPK: selectionPKValue, voteFirst: basics.Round(0), voteLast: basics.Round(10), lastValid: basics.Round(3), voteKeyDilution: 10000, nonParticipation: false, supportBecomeNonParticipatingTransactions: false, enableKeyregCoherencyCheck: true, err: nil},
		/* 442 */ keyRegTestCase{votePK: votePKValue, selectionPK: selectionPKValue, voteFirst: basics.Round(0), voteLast: basics.Round(10), lastValid: basics.Round(3), voteKeyDilution: 10000, nonParticipation: false, supportBecomeNonParticipatingTransactions: true, enableKeyregCoherencyCheck: false, err: nil},
		/* 443 */ keyRegTestCase{votePK: votePKValue, selectionPK: selectionPKValue, voteFirst: basics.Round(0), voteLast: basics.Round(10), lastValid: basics.Round(3), voteKeyDilution: 10000, nonParticipation: false, supportBecomeNonParticipatingTransactions: true, enableKeyregCoherencyCheck: true, err: nil},
		/* 444 */ keyRegTestCase{votePK: votePKValue, selectionPK: selectionPKValue, voteFirst: basics.Round(0), voteLast: basics.Round(10), lastValid: basics.Round(3), voteKeyDilution: 10000, nonParticipation: true, supportBecomeNonParticipatingTransactions: false, enableKeyregCoherencyCheck: false, err: errKeyregTxnUnsupportedSwitchToNonParticipating},
		/* 445 */ keyRegTestCase{votePK: votePKValue, selectionPK: selectionPKValue, voteFirst: basics.Round(0), voteLast: basics.Round(10), lastValid: basics.Round(3), voteKeyDilution: 10000, nonParticipation: true, supportBecomeNonParticipatingTransactions: false, enableKeyregCoherencyCheck: true, err: errKeyregTxnUnsupportedSwitchToNonParticipating},
		/* 446 */ keyRegTestCase{votePK: votePKValue, selectionPK: selectionPKValue, voteFirst: basics.Round(0), voteLast: basics.Round(10), lastValid: basics.Round(3), voteKeyDilution: 10000, nonParticipation: true, supportBecomeNonParticipatingTransactions: true, enableKeyregCoherencyCheck: false, err: errKeyregTxnGoingOnlineWithNonParticipating},
		/* 447 */ keyRegTestCase{votePK: votePKValue, selectionPK: selectionPKValue, voteFirst: basics.Round(0), voteLast: basics.Round(10), lastValid: basics.Round(3), voteKeyDilution: 10000, nonParticipation: true, supportBecomeNonParticipatingTransactions: true, enableKeyregCoherencyCheck: true, err: errKeyregTxnGoingOnlineWithNonParticipating},
		/* 448 */ keyRegTestCase{votePK: votePKValue, selectionPK: selectionPKValue, voteFirst: basics.Round(5), voteLast: basics.Round(0), lastValid: basics.Round(4), voteKeyDilution: 0, nonParticipation: false, supportBecomeNonParticipatingTransactions: false, enableKeyregCoherencyCheck: false, err: nil},
		/* 449 */ keyRegTestCase{votePK: votePKValue, selectionPK: selectionPKValue, voteFirst: basics.Round(5), voteLast: basics.Round(0), lastValid: basics.Round(4), voteKeyDilution: 0, nonParticipation: false, supportBecomeNonParticipatingTransactions: false, enableKeyregCoherencyCheck: true, err: errKeyregTxnFirstVotingRoundGreaterThanLastVotingRound},
		/* 450 */ keyRegTestCase{votePK: votePKValue, selectionPK: selectionPKValue, voteFirst: basics.Round(5), voteLast: basics.Round(0), lastValid: basics.Round(4), voteKeyDilution: 0, nonParticipation: false, supportBecomeNonParticipatingTransactions: true, enableKeyregCoherencyCheck: false, err: nil},
		/* 451 */ keyRegTestCase{votePK: votePKValue, selectionPK: selectionPKValue, voteFirst: basics.Round(5), voteLast: basics.Round(0), lastValid: basics.Round(4), voteKeyDilution: 0, nonParticipation: false, supportBecomeNonParticipatingTransactions: true, enableKeyregCoherencyCheck: true, err: errKeyregTxnFirstVotingRoundGreaterThanLastVotingRound},
		/* 452 */ keyRegTestCase{votePK: votePKValue, selectionPK: selectionPKValue, voteFirst: basics.Round(5), voteLast: basics.Round(0), lastValid: basics.Round(4), voteKeyDilution: 0, nonParticipation: true, supportBecomeNonParticipatingTransactions: false, enableKeyregCoherencyCheck: false, err: errKeyregTxnUnsupportedSwitchToNonParticipating},
		/* 453 */ keyRegTestCase{votePK: votePKValue, selectionPK: selectionPKValue, voteFirst: basics.Round(5), voteLast: basics.Round(0), lastValid: basics.Round(4), voteKeyDilution: 0, nonParticipation: true, supportBecomeNonParticipatingTransactions: false, enableKeyregCoherencyCheck: true, err: errKeyregTxnFirstVotingRoundGreaterThanLastVotingRound},
		/* 454 */ keyRegTestCase{votePK: votePKValue, selectionPK: selectionPKValue, voteFirst: basics.Round(5), voteLast: basics.Round(0), lastValid: basics.Round(4), voteKeyDilution: 0, nonParticipation: true, supportBecomeNonParticipatingTransactions: true, enableKeyregCoherencyCheck: false, err: errKeyregTxnGoingOnlineWithNonParticipating},
		/* 455 */ keyRegTestCase{votePK: votePKValue, selectionPK: selectionPKValue, voteFirst: basics.Round(5), voteLast: basics.Round(0), lastValid: basics.Round(4), voteKeyDilution: 0, nonParticipation: true, supportBecomeNonParticipatingTransactions: true, enableKeyregCoherencyCheck: true, err: errKeyregTxnFirstVotingRoundGreaterThanLastVotingRound},
		/* 456 */ keyRegTestCase{votePK: votePKValue, selectionPK: selectionPKValue, voteFirst: basics.Round(5), voteLast: basics.Round(0), lastValid: basics.Round(4), voteKeyDilution: 10000, nonParticipation: false, supportBecomeNonParticipatingTransactions: false, enableKeyregCoherencyCheck: false, err: nil},
		/* 457 */ keyRegTestCase{votePK: votePKValue, selectionPK: selectionPKValue, voteFirst: basics.Round(5), voteLast: basics.Round(0), lastValid: basics.Round(4), voteKeyDilution: 10000, nonParticipation: false, supportBecomeNonParticipatingTransactions: false, enableKeyregCoherencyCheck: true, err: errKeyregTxnFirstVotingRoundGreaterThanLastVotingRound},
		/* 458 */ keyRegTestCase{votePK: votePKValue, selectionPK: selectionPKValue, voteFirst: basics.Round(5), voteLast: basics.Round(0), lastValid: basics.Round(4), voteKeyDilution: 10000, nonParticipation: false, supportBecomeNonParticipatingTransactions: true, enableKeyregCoherencyCheck: false, err: nil},
		/* 459 */ keyRegTestCase{votePK: votePKValue, selectionPK: selectionPKValue, voteFirst: basics.Round(5), voteLast: basics.Round(0), lastValid: basics.Round(4), voteKeyDilution: 10000, nonParticipation: false, supportBecomeNonParticipatingTransactions: true, enableKeyregCoherencyCheck: true, err: errKeyregTxnFirstVotingRoundGreaterThanLastVotingRound},
		/* 460 */ keyRegTestCase{votePK: votePKValue, selectionPK: selectionPKValue, voteFirst: basics.Round(5), voteLast: basics.Round(0), lastValid: basics.Round(4), voteKeyDilution: 10000, nonParticipation: true, supportBecomeNonParticipatingTransactions: false, enableKeyregCoherencyCheck: false, err: errKeyregTxnUnsupportedSwitchToNonParticipating},
		/* 461 */ keyRegTestCase{votePK: votePKValue, selectionPK: selectionPKValue, voteFirst: basics.Round(5), voteLast: basics.Round(0), lastValid: basics.Round(4), voteKeyDilution: 10000, nonParticipation: true, supportBecomeNonParticipatingTransactions: false, enableKeyregCoherencyCheck: true, err: errKeyregTxnFirstVotingRoundGreaterThanLastVotingRound},
		/* 462 */ keyRegTestCase{votePK: votePKValue, selectionPK: selectionPKValue, voteFirst: basics.Round(5), voteLast: basics.Round(0), lastValid: basics.Round(4), voteKeyDilution: 10000, nonParticipation: true, supportBecomeNonParticipatingTransactions: true, enableKeyregCoherencyCheck: false, err: errKeyregTxnGoingOnlineWithNonParticipating},
		/* 463 */ keyRegTestCase{votePK: votePKValue, selectionPK: selectionPKValue, voteFirst: basics.Round(5), voteLast: basics.Round(0), lastValid: basics.Round(4), voteKeyDilution: 10000, nonParticipation: true, supportBecomeNonParticipatingTransactions: true, enableKeyregCoherencyCheck: true, err: errKeyregTxnFirstVotingRoundGreaterThanLastVotingRound},
		/* 464 */ keyRegTestCase{votePK: votePKValue, selectionPK: selectionPKValue, voteFirst: basics.Round(5), voteLast: basics.Round(0), lastValid: basics.Round(3), voteKeyDilution: 0, nonParticipation: false, supportBecomeNonParticipatingTransactions: false, enableKeyregCoherencyCheck: false, err: nil},
		/* 465 */ keyRegTestCase{votePK: votePKValue, selectionPK: selectionPKValue, voteFirst: basics.Round(5), voteLast: basics.Round(0), lastValid: basics.Round(3), voteKeyDilution: 0, nonParticipation: false, supportBecomeNonParticipatingTransactions: false, enableKeyregCoherencyCheck: true, err: errKeyregTxnFirstVotingRoundGreaterThanLastVotingRound},
		/* 466 */ keyRegTestCase{votePK: votePKValue, selectionPK: selectionPKValue, voteFirst: basics.Round(5), voteLast: basics.Round(0), lastValid: basics.Round(3), voteKeyDilution: 0, nonParticipation: false, supportBecomeNonParticipatingTransactions: true, enableKeyregCoherencyCheck: false, err: nil},
		/* 467 */ keyRegTestCase{votePK: votePKValue, selectionPK: selectionPKValue, voteFirst: basics.Round(5), voteLast: basics.Round(0), lastValid: basics.Round(3), voteKeyDilution: 0, nonParticipation: false, supportBecomeNonParticipatingTransactions: true, enableKeyregCoherencyCheck: true, err: errKeyregTxnFirstVotingRoundGreaterThanLastVotingRound},
		/* 468 */ keyRegTestCase{votePK: votePKValue, selectionPK: selectionPKValue, voteFirst: basics.Round(5), voteLast: basics.Round(0), lastValid: basics.Round(3), voteKeyDilution: 0, nonParticipation: true, supportBecomeNonParticipatingTransactions: false, enableKeyregCoherencyCheck: false, err: errKeyregTxnUnsupportedSwitchToNonParticipating},
		/* 469 */ keyRegTestCase{votePK: votePKValue, selectionPK: selectionPKValue, voteFirst: basics.Round(5), voteLast: basics.Round(0), lastValid: basics.Round(3), voteKeyDilution: 0, nonParticipation: true, supportBecomeNonParticipatingTransactions: false, enableKeyregCoherencyCheck: true, err: errKeyregTxnFirstVotingRoundGreaterThanLastVotingRound},
		/* 470 */ keyRegTestCase{votePK: votePKValue, selectionPK: selectionPKValue, voteFirst: basics.Round(5), voteLast: basics.Round(0), lastValid: basics.Round(3), voteKeyDilution: 0, nonParticipation: true, supportBecomeNonParticipatingTransactions: true, enableKeyregCoherencyCheck: false, err: errKeyregTxnGoingOnlineWithNonParticipating},
		/* 471 */ keyRegTestCase{votePK: votePKValue, selectionPK: selectionPKValue, voteFirst: basics.Round(5), voteLast: basics.Round(0), lastValid: basics.Round(3), voteKeyDilution: 0, nonParticipation: true, supportBecomeNonParticipatingTransactions: true, enableKeyregCoherencyCheck: true, err: errKeyregTxnFirstVotingRoundGreaterThanLastVotingRound},
		/* 472 */ keyRegTestCase{votePK: votePKValue, selectionPK: selectionPKValue, voteFirst: basics.Round(5), voteLast: basics.Round(0), lastValid: basics.Round(3), voteKeyDilution: 10000, nonParticipation: false, supportBecomeNonParticipatingTransactions: false, enableKeyregCoherencyCheck: false, err: nil},
		/* 473 */ keyRegTestCase{votePK: votePKValue, selectionPK: selectionPKValue, voteFirst: basics.Round(5), voteLast: basics.Round(0), lastValid: basics.Round(3), voteKeyDilution: 10000, nonParticipation: false, supportBecomeNonParticipatingTransactions: false, enableKeyregCoherencyCheck: true, err: errKeyregTxnFirstVotingRoundGreaterThanLastVotingRound},
		/* 474 */ keyRegTestCase{votePK: votePKValue, selectionPK: selectionPKValue, voteFirst: basics.Round(5), voteLast: basics.Round(0), lastValid: basics.Round(3), voteKeyDilution: 10000, nonParticipation: false, supportBecomeNonParticipatingTransactions: true, enableKeyregCoherencyCheck: false, err: nil},
		/* 475 */ keyRegTestCase{votePK: votePKValue, selectionPK: selectionPKValue, voteFirst: basics.Round(5), voteLast: basics.Round(0), lastValid: basics.Round(3), voteKeyDilution: 10000, nonParticipation: false, supportBecomeNonParticipatingTransactions: true, enableKeyregCoherencyCheck: true, err: errKeyregTxnFirstVotingRoundGreaterThanLastVotingRound},
		/* 476 */ keyRegTestCase{votePK: votePKValue, selectionPK: selectionPKValue, voteFirst: basics.Round(5), voteLast: basics.Round(0), lastValid: basics.Round(3), voteKeyDilution: 10000, nonParticipation: true, supportBecomeNonParticipatingTransactions: false, enableKeyregCoherencyCheck: false, err: errKeyregTxnUnsupportedSwitchToNonParticipating},
		/* 477 */ keyRegTestCase{votePK: votePKValue, selectionPK: selectionPKValue, voteFirst: basics.Round(5), voteLast: basics.Round(0), lastValid: basics.Round(3), voteKeyDilution: 10000, nonParticipation: true, supportBecomeNonParticipatingTransactions: false, enableKeyregCoherencyCheck: true, err: errKeyregTxnFirstVotingRoundGreaterThanLastVotingRound},
		/* 478 */ keyRegTestCase{votePK: votePKValue, selectionPK: selectionPKValue, voteFirst: basics.Round(5), voteLast: basics.Round(0), lastValid: basics.Round(3), voteKeyDilution: 10000, nonParticipation: true, supportBecomeNonParticipatingTransactions: true, enableKeyregCoherencyCheck: false, err: errKeyregTxnGoingOnlineWithNonParticipating},
		/* 479 */ keyRegTestCase{votePK: votePKValue, selectionPK: selectionPKValue, voteFirst: basics.Round(5), voteLast: basics.Round(0), lastValid: basics.Round(3), voteKeyDilution: 10000, nonParticipation: true, supportBecomeNonParticipatingTransactions: true, enableKeyregCoherencyCheck: true, err: errKeyregTxnFirstVotingRoundGreaterThanLastVotingRound},
		/* 480 */ keyRegTestCase{votePK: votePKValue, selectionPK: selectionPKValue, voteFirst: basics.Round(5), voteLast: basics.Round(10), lastValid: basics.Round(4), voteKeyDilution: 0, nonParticipation: false, supportBecomeNonParticipatingTransactions: false, enableKeyregCoherencyCheck: false, err: nil},
		/* 481 */ keyRegTestCase{votePK: votePKValue, selectionPK: selectionPKValue, voteFirst: basics.Round(5), voteLast: basics.Round(10), lastValid: basics.Round(4), voteKeyDilution: 0, nonParticipation: false, supportBecomeNonParticipatingTransactions: false, enableKeyregCoherencyCheck: true, err: errKeyregTxnNonCoherentVotingKeys},
		/* 482 */ keyRegTestCase{votePK: votePKValue, selectionPK: selectionPKValue, voteFirst: basics.Round(5), voteLast: basics.Round(10), lastValid: basics.Round(4), voteKeyDilution: 0, nonParticipation: false, supportBecomeNonParticipatingTransactions: true, enableKeyregCoherencyCheck: false, err: nil},
		/* 483 */ keyRegTestCase{votePK: votePKValue, selectionPK: selectionPKValue, voteFirst: basics.Round(5), voteLast: basics.Round(10), lastValid: basics.Round(4), voteKeyDilution: 0, nonParticipation: false, supportBecomeNonParticipatingTransactions: true, enableKeyregCoherencyCheck: true, err: errKeyregTxnNonCoherentVotingKeys},
		/* 484 */ keyRegTestCase{votePK: votePKValue, selectionPK: selectionPKValue, voteFirst: basics.Round(5), voteLast: basics.Round(10), lastValid: basics.Round(4), voteKeyDilution: 0, nonParticipation: true, supportBecomeNonParticipatingTransactions: false, enableKeyregCoherencyCheck: false, err: errKeyregTxnUnsupportedSwitchToNonParticipating},
		/* 485 */ keyRegTestCase{votePK: votePKValue, selectionPK: selectionPKValue, voteFirst: basics.Round(5), voteLast: basics.Round(10), lastValid: basics.Round(4), voteKeyDilution: 0, nonParticipation: true, supportBecomeNonParticipatingTransactions: false, enableKeyregCoherencyCheck: true, err: errKeyregTxnNonCoherentVotingKeys},
		/* 486 */ keyRegTestCase{votePK: votePKValue, selectionPK: selectionPKValue, voteFirst: basics.Round(5), voteLast: basics.Round(10), lastValid: basics.Round(4), voteKeyDilution: 0, nonParticipation: true, supportBecomeNonParticipatingTransactions: true, enableKeyregCoherencyCheck: false, err: errKeyregTxnGoingOnlineWithNonParticipating},
		/* 487 */ keyRegTestCase{votePK: votePKValue, selectionPK: selectionPKValue, voteFirst: basics.Round(5), voteLast: basics.Round(10), lastValid: basics.Round(4), voteKeyDilution: 0, nonParticipation: true, supportBecomeNonParticipatingTransactions: true, enableKeyregCoherencyCheck: true, err: errKeyregTxnNonCoherentVotingKeys},
		/* 488 */ keyRegTestCase{votePK: votePKValue, selectionPK: selectionPKValue, voteFirst: basics.Round(5), voteLast: basics.Round(10), lastValid: basics.Round(4), voteKeyDilution: 10000, nonParticipation: false, supportBecomeNonParticipatingTransactions: false, enableKeyregCoherencyCheck: false, err: nil},
		/* 489 */ keyRegTestCase{votePK: votePKValue, selectionPK: selectionPKValue, voteFirst: basics.Round(5), voteLast: basics.Round(10), lastValid: basics.Round(4), voteKeyDilution: 10000, nonParticipation: false, supportBecomeNonParticipatingTransactions: false, enableKeyregCoherencyCheck: true, err: nil},
		/* 490 */ keyRegTestCase{votePK: votePKValue, selectionPK: selectionPKValue, voteFirst: basics.Round(5), voteLast: basics.Round(10), lastValid: basics.Round(4), voteKeyDilution: 10000, nonParticipation: false, supportBecomeNonParticipatingTransactions: true, enableKeyregCoherencyCheck: false, err: nil},
		/* 491 */ keyRegTestCase{votePK: votePKValue, selectionPK: selectionPKValue, voteFirst: basics.Round(5), voteLast: basics.Round(10), lastValid: basics.Round(4), voteKeyDilution: 10000, nonParticipation: false, supportBecomeNonParticipatingTransactions: true, enableKeyregCoherencyCheck: true, err: nil},
		/* 492 */ keyRegTestCase{votePK: votePKValue, selectionPK: selectionPKValue, voteFirst: basics.Round(5), voteLast: basics.Round(10), lastValid: basics.Round(4), voteKeyDilution: 10000, nonParticipation: true, supportBecomeNonParticipatingTransactions: false, enableKeyregCoherencyCheck: false, err: errKeyregTxnUnsupportedSwitchToNonParticipating},
		/* 493 */ keyRegTestCase{votePK: votePKValue, selectionPK: selectionPKValue, voteFirst: basics.Round(5), voteLast: basics.Round(10), lastValid: basics.Round(4), voteKeyDilution: 10000, nonParticipation: true, supportBecomeNonParticipatingTransactions: false, enableKeyregCoherencyCheck: true, err: errKeyregTxnUnsupportedSwitchToNonParticipating},
		/* 494 */ keyRegTestCase{votePK: votePKValue, selectionPK: selectionPKValue, voteFirst: basics.Round(5), voteLast: basics.Round(10), lastValid: basics.Round(4), voteKeyDilution: 10000, nonParticipation: true, supportBecomeNonParticipatingTransactions: true, enableKeyregCoherencyCheck: false, err: errKeyregTxnGoingOnlineWithNonParticipating},
		/* 495 */ keyRegTestCase{votePK: votePKValue, selectionPK: selectionPKValue, voteFirst: basics.Round(5), voteLast: basics.Round(10), lastValid: basics.Round(4), voteKeyDilution: 10000, nonParticipation: true, supportBecomeNonParticipatingTransactions: true, enableKeyregCoherencyCheck: true, err: errKeyregTxnGoingOnlineWithNonParticipating},
		/* 496 */ keyRegTestCase{votePK: votePKValue, selectionPK: selectionPKValue, voteFirst: basics.Round(5), voteLast: basics.Round(10), lastValid: basics.Round(3), voteKeyDilution: 0, nonParticipation: false, supportBecomeNonParticipatingTransactions: false, enableKeyregCoherencyCheck: false, err: nil},
		/* 497 */ keyRegTestCase{votePK: votePKValue, selectionPK: selectionPKValue, voteFirst: basics.Round(5), voteLast: basics.Round(10), lastValid: basics.Round(3), voteKeyDilution: 0, nonParticipation: false, supportBecomeNonParticipatingTransactions: false, enableKeyregCoherencyCheck: true, err: errKeyregTxnNonCoherentVotingKeys},
		/* 498 */ keyRegTestCase{votePK: votePKValue, selectionPK: selectionPKValue, voteFirst: basics.Round(5), voteLast: basics.Round(10), lastValid: basics.Round(3), voteKeyDilution: 0, nonParticipation: false, supportBecomeNonParticipatingTransactions: true, enableKeyregCoherencyCheck: false, err: nil},
		/* 499 */ keyRegTestCase{votePK: votePKValue, selectionPK: selectionPKValue, voteFirst: basics.Round(5), voteLast: basics.Round(10), lastValid: basics.Round(3), voteKeyDilution: 0, nonParticipation: false, supportBecomeNonParticipatingTransactions: true, enableKeyregCoherencyCheck: true, err: errKeyregTxnNonCoherentVotingKeys},
		/* 500 */ keyRegTestCase{votePK: votePKValue, selectionPK: selectionPKValue, voteFirst: basics.Round(5), voteLast: basics.Round(10), lastValid: basics.Round(3), voteKeyDilution: 0, nonParticipation: true, supportBecomeNonParticipatingTransactions: false, enableKeyregCoherencyCheck: false, err: errKeyregTxnUnsupportedSwitchToNonParticipating},
		/* 501 */ keyRegTestCase{votePK: votePKValue, selectionPK: selectionPKValue, voteFirst: basics.Round(5), voteLast: basics.Round(10), lastValid: basics.Round(3), voteKeyDilution: 0, nonParticipation: true, supportBecomeNonParticipatingTransactions: false, enableKeyregCoherencyCheck: true, err: errKeyregTxnNonCoherentVotingKeys},
		/* 502 */ keyRegTestCase{votePK: votePKValue, selectionPK: selectionPKValue, voteFirst: basics.Round(5), voteLast: basics.Round(10), lastValid: basics.Round(3), voteKeyDilution: 0, nonParticipation: true, supportBecomeNonParticipatingTransactions: true, enableKeyregCoherencyCheck: false, err: errKeyregTxnGoingOnlineWithNonParticipating},
		/* 503 */ keyRegTestCase{votePK: votePKValue, selectionPK: selectionPKValue, voteFirst: basics.Round(5), voteLast: basics.Round(10), lastValid: basics.Round(3), voteKeyDilution: 0, nonParticipation: true, supportBecomeNonParticipatingTransactions: true, enableKeyregCoherencyCheck: true, err: errKeyregTxnNonCoherentVotingKeys},
		/* 504 */ keyRegTestCase{votePK: votePKValue, selectionPK: selectionPKValue, voteFirst: basics.Round(5), voteLast: basics.Round(10), lastValid: basics.Round(3), voteKeyDilution: 10000, nonParticipation: false, supportBecomeNonParticipatingTransactions: false, enableKeyregCoherencyCheck: false, err: nil},
		/* 505 */ keyRegTestCase{votePK: votePKValue, selectionPK: selectionPKValue, voteFirst: basics.Round(5), voteLast: basics.Round(10), lastValid: basics.Round(3), voteKeyDilution: 10000, nonParticipation: false, supportBecomeNonParticipatingTransactions: false, enableKeyregCoherencyCheck: true, err: errKeyregTxnGoingOnlineWithFirstVoteAfterLastValid},
		/* 506 */ keyRegTestCase{votePK: votePKValue, selectionPK: selectionPKValue, voteFirst: basics.Round(5), voteLast: basics.Round(10), lastValid: basics.Round(3), voteKeyDilution: 10000, nonParticipation: false, supportBecomeNonParticipatingTransactions: true, enableKeyregCoherencyCheck: false, err: nil},
		/* 507 */ keyRegTestCase{votePK: votePKValue, selectionPK: selectionPKValue, voteFirst: basics.Round(5), voteLast: basics.Round(10), lastValid: basics.Round(3), voteKeyDilution: 10000, nonParticipation: false, supportBecomeNonParticipatingTransactions: true, enableKeyregCoherencyCheck: true, err: errKeyregTxnGoingOnlineWithFirstVoteAfterLastValid},
		/* 508 */ keyRegTestCase{votePK: votePKValue, selectionPK: selectionPKValue, voteFirst: basics.Round(5), voteLast: basics.Round(10), lastValid: basics.Round(3), voteKeyDilution: 10000, nonParticipation: true, supportBecomeNonParticipatingTransactions: false, enableKeyregCoherencyCheck: false, err: errKeyregTxnUnsupportedSwitchToNonParticipating},
		/* 509 */ keyRegTestCase{votePK: votePKValue, selectionPK: selectionPKValue, voteFirst: basics.Round(5), voteLast: basics.Round(10), lastValid: basics.Round(3), voteKeyDilution: 10000, nonParticipation: true, supportBecomeNonParticipatingTransactions: false, enableKeyregCoherencyCheck: true, err: errKeyregTxnGoingOnlineWithFirstVoteAfterLastValid},
		/* 510 */ keyRegTestCase{votePK: votePKValue, selectionPK: selectionPKValue, voteFirst: basics.Round(5), voteLast: basics.Round(10), lastValid: basics.Round(3), voteKeyDilution: 10000, nonParticipation: true, supportBecomeNonParticipatingTransactions: true, enableKeyregCoherencyCheck: false, err: errKeyregTxnGoingOnlineWithNonParticipating},
		/* 511 */ keyRegTestCase{votePK: votePKValue, selectionPK: selectionPKValue, voteFirst: basics.Round(5), voteLast: basics.Round(10), lastValid: basics.Round(3), voteKeyDilution: 10000, nonParticipation: true, supportBecomeNonParticipatingTransactions: true, enableKeyregCoherencyCheck: true, err: errKeyregTxnGoingOnlineWithFirstVoteAfterLastValid},
	}
	for testcaseIdx, testCase := range keyRegTestCases {
		err := runTestCase(testCase)
		require.Equalf(t, testCase.err, err, "index: %d\ntest case: %#v", testcaseIdx, testCase)
	}
}<|MERGE_RESOLUTION|>--- conflicted
+++ resolved
@@ -269,22 +269,10 @@
 		},
 		{
 			tx: Transaction{
-<<<<<<< HEAD
-				Type: protocol.ApplicationCallTx,
-				Header: Header{
-					Sender:     addr1,
-					Fee:        basics.MicroAlgos{Raw: 1000},
-					LastValid:  105,
-					FirstValid: 100,
-				},
-				ApplicationCallTxnFields: ApplicationCallTxnFields{
-					ApplicationID: 0,
-=======
 				Type:   protocol.ApplicationCallTx,
 				Header: okHeader,
 				ApplicationCallTxnFields: ApplicationCallTxnFields{
 					ApplicationID: 0, // creation
->>>>>>> a9705a19
 					ApplicationArgs: [][]byte{
 						[]byte("write"),
 					},
@@ -293,19 +281,6 @@
 			},
 			spec:          specialAddr,
 			proto:         protoV27,
-<<<<<<< HEAD
-			expectedError: fmt.Errorf("tx.ExtraProgramPages too large, max number of extra pages is %d", curProto.MaxExtraAppProgramPages),
-		},
-		{
-			tx: Transaction{
-				Type: protocol.ApplicationCallTx,
-				Header: Header{
-					Sender:     addr1,
-					Fee:        basics.MicroAlgos{Raw: 1000},
-					LastValid:  105,
-					FirstValid: 100,
-				},
-=======
 			expectedError: fmt.Errorf("tx.ExtraProgramPages too large, max number of extra pages is %d", protoV27.MaxExtraAppProgramPages),
 		},
 		{
@@ -367,7 +342,6 @@
 			tx: Transaction{
 				Type:   protocol.ApplicationCallTx,
 				Header: okHeader,
->>>>>>> a9705a19
 				ApplicationCallTxnFields: ApplicationCallTxnFields{
 					ApplicationID: 1,
 					ApplicationArgs: [][]byte{
@@ -378,26 +352,12 @@
 			},
 			spec:          specialAddr,
 			proto:         futureProto,
-<<<<<<< HEAD
-			expectedError: fmt.Errorf("ExtraProgramPages field is immutable"),
-		},
-		{
-			tx: Transaction{
-				Type: protocol.ApplicationCallTx,
-				Header: Header{
-					Sender:     addr1,
-					Fee:        basics.MicroAlgos{Raw: 1000},
-					LastValid:  105,
-					FirstValid: 100,
-				},
-=======
 			expectedError: fmt.Errorf("tx.ExtraProgramPages is immutable"),
 		},
 		{
 			tx: Transaction{
 				Type:   protocol.ApplicationCallTx,
 				Header: okHeader,
->>>>>>> a9705a19
 				ApplicationCallTxnFields: ApplicationCallTxnFields{
 					ApplicationID: 0,
 					ApplicationArgs: [][]byte{
@@ -410,8 +370,6 @@
 			proto:         futureProto,
 			expectedError: fmt.Errorf("tx.ExtraProgramPages too large, max number of extra pages is %d", futureProto.MaxExtraAppProgramPages),
 		},
-<<<<<<< HEAD
-=======
 		{
 			tx: Transaction{
 				Type:   protocol.ApplicationCallTx,
@@ -477,7 +435,6 @@
 			proto:         futureProto,
 			expectedError: fmt.Errorf("tx has too many references, max is 8"),
 		},
->>>>>>> a9705a19
 	}
 	for _, usecase := range usecases {
 		err := usecase.tx.WellFormed(usecase.spec, usecase.proto)
