// Copyright (C) 2019-2021 Algorand, Inc.
// This file is part of go-algorand
//
// go-algorand is free software: you can redistribute it and/or modify
// it under the terms of the GNU Affero General Public License as
// published by the Free Software Foundation, either version 3 of the
// License, or (at your option) any later version.
//
// go-algorand is distributed in the hope that it will be useful,
// but WITHOUT ANY WARRANTY; without even the implied warranty of
// MERCHANTABILITY or FITNESS FOR A PARTICULAR PURPOSE.  See the
// GNU Affero General Public License for more details.
//
// You should have received a copy of the GNU Affero General Public License
// along with go-algorand.  If not, see <https://www.gnu.org/licenses/>.

package account

import (
	"context"
	"database/sql"
	"fmt"
	"os"
	"strconv"
	"strings"
	"testing"

	"github.com/algorand/go-algorand/crypto/merklekeystore"

	"github.com/stretchr/testify/require"

	"github.com/algorand/go-algorand/config"
	"github.com/algorand/go-algorand/crypto"
	"github.com/algorand/go-algorand/data/basics"
	"github.com/algorand/go-algorand/protocol"
	"github.com/algorand/go-algorand/test/partitiontest"
	"github.com/algorand/go-algorand/util/db"
)

// TODO: add new tables and columns in the future
var partableColumnNames = [...]string{"parent", "vrf", "voting", "firstValid", "lastValid", "keyDilution"}

func TestParticipation_NewDB(t *testing.T) {
	partitiontest.PartitionTest(t)

	a := require.New(t)

	_, rootDB, partDB, err := setupParticipationKey(t, a)
	a.NoError(err)
	closeDBS(rootDB, partDB)
}

func setupParticipationKey(t *testing.T, a *require.Assertions) (PersistedParticipation, db.Accessor, db.Accessor, error) {
	root, rootDB, partDB := createTestDBs(a, t.Name())

	part, err := FillDBWithParticipationKeys(partDB, root.Address(), 0, 0, config.Consensus[protocol.ConsensusCurrentVersion].DefaultKeyDilution)
	a.NoError(err)
	a.NotNil(part)

	versions, err := getSchemaVersions(partDB)
	a.NoError(err)
	a.Equal(versions[PartTableSchemaName], PartTableSchemaVersion)
	return part, rootDB, partDB, err
}
func setupkeyWithNoDBS(t *testing.T, a *require.Assertions) PersistedParticipation {
	part, rootDB, partDB, err := setupParticipationKey(t, a)
	a.NoError(err)
	a.NotNil(part)

	closeDBS(rootDB, partDB)
	return part
}

func createTestDBs(a *require.Assertions, name string) (Root, db.Accessor, db.Accessor) {
	rootDB, err := db.MakeAccessor(name, false, true)
	a.NoError(err)
	a.NotNil(rootDB)
	root, err := GenerateRoot(rootDB)
	a.NoError(err)
	a.NotNil(root)

	partDB, err := db.MakeAccessor(name+"_part", false, true)
	a.NoError(err)
	a.NotNil(partDB)

	return root, rootDB, partDB
}

func getSchemaVersions(db db.Accessor) (versions map[string]int, err error) {
	err = db.Atomic(func(ctx context.Context, tx *sql.Tx) (err error) {
		rows, err := tx.Query("SELECT tablename, version FROM schema")
		if err != nil {
			return
		}
		defer rows.Close()

		versions = make(map[string]int)
		for rows.Next() {
			var tableName string
			var version int
			err = rows.Scan(&tableName, &version)
			if err != nil {
				return
			}
			versions[tableName] = version
		}

		err = rows.Err()
		if err != nil {
			return
		}
		return
	})
	return
}

func TestOverlapsInterval(t *testing.T) {
	partitiontest.PartitionTest(t)

	const before = basics.Round(95)
	const start = basics.Round(100)
	const middle = basics.Round(105)
	const end = basics.Round(110)
	const after = basics.Round(115)

	a := require.New(t)
	interval := Participation{
		FirstValid: start,
		LastValid:  end,
	}

	a.False(interval.OverlapsInterval(before, before))
	a.False(interval.OverlapsInterval(after, after))

	a.True(interval.OverlapsInterval(before, start))
	a.True(interval.OverlapsInterval(before, middle))
	a.True(interval.OverlapsInterval(before, end))
	a.True(interval.OverlapsInterval(before, after))

	a.True(interval.OverlapsInterval(start, start))
	a.True(interval.OverlapsInterval(start, middle))
	a.True(interval.OverlapsInterval(start, end))
	a.True(interval.OverlapsInterval(start, after))

	a.True(interval.OverlapsInterval(middle, middle))
	a.True(interval.OverlapsInterval(middle, end))
	a.True(interval.OverlapsInterval(middle, after))

	a.True(interval.OverlapsInterval(end, end))
	a.True(interval.OverlapsInterval(end, after))
}

func BenchmarkOldKeysDeletion(b *testing.B) {
	a := require.New(b)

	var rootAddr basics.Address
	crypto.RandBytes(rootAddr[:])

	partDB, err := db.MakeErasableAccessor(b.Name() + "_part")
	a.NoError(err)
	a.NotNil(partDB)
	defer func() {
		os.Remove(b.Name() + "_part")
	}()

	part, err := FillDBWithParticipationKeys(partDB, rootAddr, 0, 3000000, config.Consensus[protocol.ConsensusCurrentVersion].DefaultKeyDilution)
	a.NoError(err)
	a.NotNil(part)

	b.ResetTimer()
	for i := 0; i < b.N; i++ {
		errCh := part.DeleteOldKeys(basics.Round(i), config.Consensus[protocol.ConsensusCurrentVersion])
		err := <-errCh
		a.NoError(err)
	}
	part.Close()
}

func TestRetrieveFromDB(t *testing.T) {
	a := require.New(t)
	part, rootDB, partDB, err := setupParticipationKey(t, a)
	a.NoError(err)
	defer closeDBS(rootDB, partDB)

	retrievedPart, err := RestoreParticipation(partDB)
	a.NoError(err)
	a.NotNil(retrievedPart)

	// comparing the outputs:
	a.Equal(intoComparable(part), intoComparable(retrievedPart))

}

func TestRetrieveFromDBAtVersion1(t *testing.T) {
	partitiontest.PartitionTest(t)

	a := require.New(t)
	ppart := setupkeyWithNoDBS(t, a)
	_, rootDB, partDB := createTestDBs(a, t.Name())
	defer closeDBS(rootDB, partDB)

	part := ppart.Participation
	a.NoError(setupTestDBAtVer1(partDB, part))

	retrivedPart, err := RestoreParticipation(partDB)
	a.NoError(err)
	assertionForRestoringFromDBAtLowVersion(a, retrivedPart)
}

func TestRetriveFromDBAtVersion2(t *testing.T) {
	partitiontest.PartitionTest(t)

	a := require.New(t)

	ppart := setupkeyWithNoDBS(t, a)
	_, rootDB, partDB := createTestDBs(a, t.Name())
	defer closeDBS(rootDB, partDB)

	part := ppart.Participation
	a.NoError(setupTestDBAtVer2(partDB, part))

	retrivedPart, err := RestoreParticipation(partDB)
	a.NoError(err)
	assertionForRestoringFromDBAtLowVersion(a, retrivedPart)
}

func TestKeyRegCreation(t *testing.T) {
	partitiontest.PartitionTest(t)

	a := require.New(t)

	ppart := setupkeyWithNoDBS(t, a)

	cur := config.Consensus[protocol.ConsensusCurrentVersion]
	txn := ppart.Participation.GenerateRegistrationTransaction(basics.MicroAlgos{Raw: 1000}, 0, 100, [32]byte{}, cur)
	a.Equal(merklekeystore.Verifier{}, txn.BlockProofPK)

	future := config.Consensus[protocol.ConsensusFuture]
	txn = ppart.Participation.GenerateRegistrationTransaction(basics.MicroAlgos{Raw: 1000}, 0, 100, [32]byte{}, future)
	a.NotEqual(merklekeystore.Verifier{}, txn.BlockProofPK)
}

func closeDBS(dbAccessor ...db.Accessor) {
	for _, accessor := range dbAccessor {
		accessor.Close()
	}
}

func assertionForRestoringFromDBAtLowVersion(a *require.Assertions, retrivedPart PersistedParticipation) {
	a.NotNil(retrivedPart)
	// a.Nil(retrivedPart.BlockProof) // TODO: test blockProof in updated DB
}

func TestMigrateFromVersion1(t *testing.T) {
	partitiontest.PartitionTest(t)

	a := require.New(t)
	part := setupkeyWithNoDBS(t, a).Participation

	_, rootDB, partDB := createTestDBs(a, t.Name())
	defer closeDBS(rootDB, partDB)

	a.NoError(setupTestDBAtVer1(partDB, part))
	a.NoError(Migrate(partDB))

	a.NoError(testDBContainsAllColumns(partDB))
}

func TestMigrationFromVersion2(t *testing.T) {
	partitiontest.PartitionTest(t)

	a := require.New(t)
	part := setupkeyWithNoDBS(t, a).Participation

	_, rootDB, partDB := createTestDBs(a, t.Name())
	defer closeDBS(rootDB, partDB)

	a.NoError(setupTestDBAtVer2(partDB, part))
	a.NoError(Migrate(partDB))

	a.NoError(testDBContainsAllColumns(partDB))
}

func testDBContainsAllColumns(partDB db.Accessor) error {
	return partDB.Atomic(func(ctx context.Context, tx *sql.Tx) error {
		_, err := tx.Exec(fmt.Sprintf("select %v From ParticipationAccount;",
			strings.Join(partableColumnNames[:], ",")))
		return err
	})
}

func setupTestDBAtVer2(partDB db.Accessor, part Participation) error {
	rawVRF := protocol.Encode(part.VRF)
	voting := part.Voting.Snapshot()
	rawVoting := protocol.Encode(&voting)

	return partDB.Atomic(func(ctx context.Context, tx *sql.Tx) error {
		//set up an actual DB..
		_, err := tx.Exec(`CREATE TABLE ParticipationAccount (
		parent BLOB,

		vrf BLOB,
		voting BLOB,

		firstValid INTEGER,
		lastValid INTEGER,

		keyDilution INTEGER NOT NULL DEFAULT 0
	);`)
		if err != nil {
			return nil
		}

		if err := setupSchemaForTest(tx, 2); err != nil {
			return err
		}
		_, err = tx.Exec("INSERT INTO ParticipationAccount (parent, vrf, voting, firstValid, lastValid, keyDilution) VALUES (?, ?, ?, ?, ?, ?)",
			part.Parent[:], rawVRF, rawVoting, part.FirstValid, part.LastValid, part.KeyDilution)
		if err != nil {
			return err
		}
		return nil
	})
}

func setupSchemaForTest(tx *sql.Tx, version int) error {
	_, err := tx.Exec(`CREATE TABLE schema (tablename TEXT PRIMARY KEY, version INTEGER);`)
	if err != nil {
		return nil
	}

	_, err = tx.Exec("INSERT INTO schema (tablename, version) VALUES (?, ?)", PartTableSchemaName, version)
	if err != nil {
		return nil
	}
	return err
}

func setupTestDBAtVer1(partDB db.Accessor, part Participation) error {
	rawVRF := protocol.Encode(part.VRF)
	voting := part.Voting.Snapshot()
	rawVoting := protocol.Encode(&voting)

	return partDB.Atomic(func(ctx context.Context, tx *sql.Tx) error {
		//set up an actual DB..
		_, err := tx.Exec(`CREATE TABLE ParticipationAccount (
		parent BLOB,
		
		vrf BLOB,
		voting BLOB,

		firstValid INTEGER,
		lastValid INTEGER
	);`)
		if err != nil {
			return err
		}

		if err := setupSchemaForTest(tx, 1); err != nil {
			return err
		}
		_, err = tx.Exec("INSERT INTO ParticipationAccount (parent, vrf, voting, firstValid, lastValid) VALUES (?, ?, ?, ?, ?)",
			part.Parent[:], rawVRF, rawVoting, part.FirstValid, part.LastValid)
		if err != nil {
			return err
		}
		return nil
	})
}

type comparablePartition struct {
	Parent basics.Address

	VRF    crypto.VRFSecrets
	Voting []byte
	//blockProof []byte

	FirstValid basics.Round
	LastValid  basics.Round

	KeyDilution uint64
}

func intoComparable(part PersistedParticipation) comparablePartition {
	return comparablePartition{
		Parent: part.Parent,
		VRF:    *part.VRF,
		Voting: part.Voting.MarshalMsg(nil),
		//blockProof:  protocol.Encode(part.BlockProof),
		FirstValid:  part.FirstValid,
		LastValid:   part.LastValid,
		KeyDilution: part.KeyDilution,
	}
}

func BenchmarkFillDB(b *testing.B) {
	a := require.New(b)
	root, _, partDB := createTestDBs(a, b.Name()+strconv.Itoa(b.N))

	tmp := config.Consensus[protocol.ConsensusCurrentVersion]
	cpy := config.Consensus[protocol.ConsensusCurrentVersion]
	cpy.CompactCertRounds = 128
	config.Consensus[protocol.ConsensusCurrentVersion] = cpy
	defer func() { config.Consensus[protocol.ConsensusCurrentVersion] = tmp }()

	for i := 0; i < b.N; i++ {
		_, err := FillDBWithParticipationKeys(partDB, root.Address(), 0, 3000000, config.Consensus[protocol.ConsensusCurrentVersion].DefaultKeyDilution)
		b.StopTimer()
		a.NoError(err)

		a.NoError(dropTables(partDB))
		b.StartTimer()
	}
}

func dropTables(partDB db.Accessor) error {
	return partDB.Atomic(func(ctx context.Context, tx *sql.Tx) error {
		_, err := tx.Exec("DROP TABLE ParticipationAccount;")
		if err != nil {
			return err
		}
		_, err = tx.Exec("DROP TABLE schema;")
		return err
	})
}

func BenchmarkParticipationKeyRestoration(b *testing.B) {
	a := require.New(b)

	var rootAddr basics.Address
	crypto.RandBytes(rootAddr[:])

	dbname := b.Name() + "_part"
	defer os.Remove(dbname)

	partDB, err := db.MakeErasableAccessor(dbname)
	a.NoError(err)

	part, err := FillDBWithParticipationKeys(partDB, rootAddr, 0, 3000000, config.Consensus[protocol.ConsensusCurrentVersion].DefaultKeyDilution)
	a.NoError(err)

	b.ResetTimer()
	for i := 0; i < b.N; i++ {
		out, err := RestoreParticipation(partDB)
		a.NoError(err)

		b.StopTimer()
		a.Equal(intoComparable(part), intoComparable(out))
		b.StartTimer()
	}
<<<<<<< HEAD
	if partt == nil {
		return
	}
	//TODO: test restored blockProof
	//out := protocol.Encode(partt.BlockProof)
	//outvoting := protocol.Encode(partt.Voting)
	//fmt.Println("merkle key store size:", len(out), "bytes.", "voting key size:", len(outvoting), "bytes.")
=======
	part.Close()
>>>>>>> 04dd9169
}<|MERGE_RESOLUTION|>--- conflicted
+++ resolved
@@ -37,8 +37,7 @@
 	"github.com/algorand/go-algorand/util/db"
 )
 
-// TODO: add new tables and columns in the future
-var partableColumnNames = [...]string{"parent", "vrf", "voting", "firstValid", "lastValid", "keyDilution"}
+var partableColumnNames = [...]string{"parent", "vrf", "voting", "blockProof", "firstValid", "lastValid", "keyDilution"}
 
 func TestParticipation_NewDB(t *testing.T) {
 	partitiontest.PartitionTest(t)
@@ -248,7 +247,7 @@
 
 func assertionForRestoringFromDBAtLowVersion(a *require.Assertions, retrivedPart PersistedParticipation) {
 	a.NotNil(retrivedPart)
-	// a.Nil(retrivedPart.BlockProof) // TODO: test blockProof in updated DB
+	a.Nil(retrivedPart.BlockProof)
 }
 
 func TestMigrateFromVersion1(t *testing.T) {
@@ -371,9 +370,9 @@
 type comparablePartition struct {
 	Parent basics.Address
 
-	VRF    crypto.VRFSecrets
-	Voting []byte
-	//blockProof []byte
+	VRF        crypto.VRFSecrets
+	Voting     []byte
+	blockProof []byte
 
 	FirstValid basics.Round
 	LastValid  basics.Round
@@ -383,10 +382,10 @@
 
 func intoComparable(part PersistedParticipation) comparablePartition {
 	return comparablePartition{
-		Parent: part.Parent,
-		VRF:    *part.VRF,
-		Voting: part.Voting.MarshalMsg(nil),
-		//blockProof:  protocol.Encode(part.BlockProof),
+		Parent:      part.Parent,
+		VRF:         *part.VRF,
+		Voting:      part.Voting.MarshalMsg(nil),
+		blockProof:  protocol.Encode(part.BlockProof),
 		FirstValid:  part.FirstValid,
 		LastValid:   part.LastValid,
 		KeyDilution: part.KeyDilution,
@@ -448,15 +447,5 @@
 		a.Equal(intoComparable(part), intoComparable(out))
 		b.StartTimer()
 	}
-<<<<<<< HEAD
-	if partt == nil {
-		return
-	}
-	//TODO: test restored blockProof
-	//out := protocol.Encode(partt.BlockProof)
-	//outvoting := protocol.Encode(partt.Voting)
-	//fmt.Println("merkle key store size:", len(out), "bytes.", "voting key size:", len(outvoting), "bytes.")
-=======
 	part.Close()
->>>>>>> 04dd9169
 }