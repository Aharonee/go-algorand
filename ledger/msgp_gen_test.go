//go:build !skip_msgp_testing
// +build !skip_msgp_testing

package ledger

// Code generated by github.com/algorand/msgp DO NOT EDIT.

import (
	"testing"

	"github.com/algorand/msgp/msgp"

	"github.com/algorand/go-algorand/protocol"
	"github.com/algorand/go-algorand/test/partitiontest"
)

func TestMarshalUnmarshalCatchpointFileHeader(t *testing.T) {
	partitiontest.PartitionTest(t)
	v := CatchpointFileHeader{}
	bts := v.MarshalMsg(nil)
	left, err := v.UnmarshalMsg(bts)
	if err != nil {
		t.Fatal(err)
	}
	if len(left) > 0 {
		t.Errorf("%d bytes left over after UnmarshalMsg(): %q", len(left), left)
	}

	left, err = msgp.Skip(bts)
	if err != nil {
		t.Fatal(err)
	}
	if len(left) > 0 {
		t.Errorf("%d bytes left over after Skip(): %q", len(left), left)
	}
}

func TestRandomizedEncodingCatchpointFileHeader(t *testing.T) {
	protocol.RunEncodingTest(t, &CatchpointFileHeader{})
}

func BenchmarkMarshalMsgCatchpointFileHeader(b *testing.B) {
	v := CatchpointFileHeader{}
	b.ReportAllocs()
	b.ResetTimer()
	for i := 0; i < b.N; i++ {
		v.MarshalMsg(nil)
	}
}

func BenchmarkAppendMsgCatchpointFileHeader(b *testing.B) {
	v := CatchpointFileHeader{}
	bts := make([]byte, 0, v.Msgsize())
	bts = v.MarshalMsg(bts[0:0])
	b.SetBytes(int64(len(bts)))
	b.ReportAllocs()
	b.ResetTimer()
	for i := 0; i < b.N; i++ {
		bts = v.MarshalMsg(bts[0:0])
	}
}

func BenchmarkUnmarshalCatchpointFileHeader(b *testing.B) {
	v := CatchpointFileHeader{}
	bts := v.MarshalMsg(nil)
	b.ReportAllocs()
	b.SetBytes(int64(len(bts)))
	b.ResetTimer()
	for i := 0; i < b.N; i++ {
		_, err := v.UnmarshalMsg(bts)
		if err != nil {
			b.Fatal(err)
		}
	}
}

func TestMarshalUnmarshalcatchpointFileBalancesChunkV5(t *testing.T) {
	partitiontest.PartitionTest(t)
	v := catchpointFileBalancesChunkV5{}
	bts := v.MarshalMsg(nil)
	left, err := v.UnmarshalMsg(bts)
	if err != nil {
		t.Fatal(err)
	}
	if len(left) > 0 {
		t.Errorf("%d bytes left over after UnmarshalMsg(): %q", len(left), left)
	}

	left, err = msgp.Skip(bts)
	if err != nil {
		t.Fatal(err)
	}
	if len(left) > 0 {
		t.Errorf("%d bytes left over after Skip(): %q", len(left), left)
	}
}

func TestRandomizedEncodingcatchpointFileBalancesChunkV5(t *testing.T) {
	protocol.RunEncodingTest(t, &catchpointFileBalancesChunkV5{})
}

func BenchmarkMarshalMsgcatchpointFileBalancesChunkV5(b *testing.B) {
	v := catchpointFileBalancesChunkV5{}
	b.ReportAllocs()
	b.ResetTimer()
	for i := 0; i < b.N; i++ {
		v.MarshalMsg(nil)
	}
}

func BenchmarkAppendMsgcatchpointFileBalancesChunkV5(b *testing.B) {
	v := catchpointFileBalancesChunkV5{}
	bts := make([]byte, 0, v.Msgsize())
	bts = v.MarshalMsg(bts[0:0])
	b.SetBytes(int64(len(bts)))
	b.ReportAllocs()
	b.ResetTimer()
	for i := 0; i < b.N; i++ {
		bts = v.MarshalMsg(bts[0:0])
	}
}

func BenchmarkUnmarshalcatchpointFileBalancesChunkV5(b *testing.B) {
	v := catchpointFileBalancesChunkV5{}
	bts := v.MarshalMsg(nil)
	b.ReportAllocs()
	b.SetBytes(int64(len(bts)))
	b.ResetTimer()
	for i := 0; i < b.N; i++ {
		_, err := v.UnmarshalMsg(bts)
		if err != nil {
			b.Fatal(err)
		}
	}
}

func TestMarshalUnmarshalcatchpointFileChunkV6(t *testing.T) {
	partitiontest.PartitionTest(t)
	v := catchpointFileChunkV6{}
	bts := v.MarshalMsg(nil)
	left, err := v.UnmarshalMsg(bts)
	if err != nil {
		t.Fatal(err)
	}
	if len(left) > 0 {
		t.Errorf("%d bytes left over after UnmarshalMsg(): %q", len(left), left)
	}

	left, err = msgp.Skip(bts)
	if err != nil {
		t.Fatal(err)
	}
	if len(left) > 0 {
		t.Errorf("%d bytes left over after Skip(): %q", len(left), left)
	}
}

func TestRandomizedEncodingcatchpointFileChunkV6(t *testing.T) {
	protocol.RunEncodingTest(t, &catchpointFileChunkV6{})
}

func BenchmarkMarshalMsgcatchpointFileChunkV6(b *testing.B) {
	v := catchpointFileChunkV6{}
	b.ReportAllocs()
	b.ResetTimer()
	for i := 0; i < b.N; i++ {
		v.MarshalMsg(nil)
	}
}

func BenchmarkAppendMsgcatchpointFileChunkV6(b *testing.B) {
	v := catchpointFileChunkV6{}
	bts := make([]byte, 0, v.Msgsize())
	bts = v.MarshalMsg(bts[0:0])
	b.SetBytes(int64(len(bts)))
	b.ReportAllocs()
	b.ResetTimer()
	for i := 0; i < b.N; i++ {
		bts = v.MarshalMsg(bts[0:0])
	}
}

func BenchmarkUnmarshalcatchpointFileChunkV6(b *testing.B) {
	v := catchpointFileChunkV6{}
	bts := v.MarshalMsg(nil)
	b.ReportAllocs()
	b.SetBytes(int64(len(bts)))
	b.ResetTimer()
	for i := 0; i < b.N; i++ {
		_, err := v.UnmarshalMsg(bts)
		if err != nil {
			b.Fatal(err)
		}
	}
<<<<<<< HEAD
}

func TestMarshalUnmarshalcatchpointStateProofVerificationContext(t *testing.T) {
	partitiontest.PartitionTest(t)
	v := catchpointStateProofVerificationContext{}
	bts := v.MarshalMsg(nil)
	left, err := v.UnmarshalMsg(bts)
	if err != nil {
		t.Fatal(err)
	}
	if len(left) > 0 {
		t.Errorf("%d bytes left over after UnmarshalMsg(): %q", len(left), left)
	}

	left, err = msgp.Skip(bts)
	if err != nil {
		t.Fatal(err)
	}
	if len(left) > 0 {
		t.Errorf("%d bytes left over after Skip(): %q", len(left), left)
	}
}

func TestRandomizedEncodingcatchpointStateProofVerificationContext(t *testing.T) {
	protocol.RunEncodingTest(t, &catchpointStateProofVerificationContext{})
}

func BenchmarkMarshalMsgcatchpointStateProofVerificationContext(b *testing.B) {
	v := catchpointStateProofVerificationContext{}
	b.ReportAllocs()
	b.ResetTimer()
	for i := 0; i < b.N; i++ {
		v.MarshalMsg(nil)
	}
}

func BenchmarkAppendMsgcatchpointStateProofVerificationContext(b *testing.B) {
	v := catchpointStateProofVerificationContext{}
	bts := make([]byte, 0, v.Msgsize())
	bts = v.MarshalMsg(bts[0:0])
	b.SetBytes(int64(len(bts)))
	b.ReportAllocs()
	b.ResetTimer()
	for i := 0; i < b.N; i++ {
		bts = v.MarshalMsg(bts[0:0])
	}
}

func BenchmarkUnmarshalcatchpointStateProofVerificationContext(b *testing.B) {
	v := catchpointStateProofVerificationContext{}
	bts := v.MarshalMsg(nil)
	b.ReportAllocs()
	b.SetBytes(int64(len(bts)))
	b.ResetTimer()
	for i := 0; i < b.N; i++ {
		_, err := v.UnmarshalMsg(bts)
		if err != nil {
			b.Fatal(err)
		}
	}
}

func TestMarshalUnmarshalencodedBalanceRecordV5(t *testing.T) {
	partitiontest.PartitionTest(t)
	v := encodedBalanceRecordV5{}
	bts := v.MarshalMsg(nil)
	left, err := v.UnmarshalMsg(bts)
	if err != nil {
		t.Fatal(err)
	}
	if len(left) > 0 {
		t.Errorf("%d bytes left over after UnmarshalMsg(): %q", len(left), left)
	}

	left, err = msgp.Skip(bts)
	if err != nil {
		t.Fatal(err)
	}
	if len(left) > 0 {
		t.Errorf("%d bytes left over after Skip(): %q", len(left), left)
	}
}

func TestRandomizedEncodingencodedBalanceRecordV5(t *testing.T) {
	protocol.RunEncodingTest(t, &encodedBalanceRecordV5{})
}

func BenchmarkMarshalMsgencodedBalanceRecordV5(b *testing.B) {
	v := encodedBalanceRecordV5{}
	b.ReportAllocs()
	b.ResetTimer()
	for i := 0; i < b.N; i++ {
		v.MarshalMsg(nil)
	}
}

func BenchmarkAppendMsgencodedBalanceRecordV5(b *testing.B) {
	v := encodedBalanceRecordV5{}
	bts := make([]byte, 0, v.Msgsize())
	bts = v.MarshalMsg(bts[0:0])
	b.SetBytes(int64(len(bts)))
	b.ReportAllocs()
	b.ResetTimer()
	for i := 0; i < b.N; i++ {
		bts = v.MarshalMsg(bts[0:0])
	}
}

func BenchmarkUnmarshalencodedBalanceRecordV5(b *testing.B) {
	v := encodedBalanceRecordV5{}
	bts := v.MarshalMsg(nil)
	b.ReportAllocs()
	b.SetBytes(int64(len(bts)))
	b.ResetTimer()
	for i := 0; i < b.N; i++ {
		_, err := v.UnmarshalMsg(bts)
		if err != nil {
			b.Fatal(err)
		}
	}
}

func TestMarshalUnmarshalencodedBalanceRecordV6(t *testing.T) {
	partitiontest.PartitionTest(t)
	v := encodedBalanceRecordV6{}
	bts := v.MarshalMsg(nil)
	left, err := v.UnmarshalMsg(bts)
	if err != nil {
		t.Fatal(err)
	}
	if len(left) > 0 {
		t.Errorf("%d bytes left over after UnmarshalMsg(): %q", len(left), left)
	}

	left, err = msgp.Skip(bts)
	if err != nil {
		t.Fatal(err)
	}
	if len(left) > 0 {
		t.Errorf("%d bytes left over after Skip(): %q", len(left), left)
	}
}

func TestRandomizedEncodingencodedBalanceRecordV6(t *testing.T) {
	protocol.RunEncodingTest(t, &encodedBalanceRecordV6{})
}

func BenchmarkMarshalMsgencodedBalanceRecordV6(b *testing.B) {
	v := encodedBalanceRecordV6{}
	b.ReportAllocs()
	b.ResetTimer()
	for i := 0; i < b.N; i++ {
		v.MarshalMsg(nil)
	}
}

func BenchmarkAppendMsgencodedBalanceRecordV6(b *testing.B) {
	v := encodedBalanceRecordV6{}
	bts := make([]byte, 0, v.Msgsize())
	bts = v.MarshalMsg(bts[0:0])
	b.SetBytes(int64(len(bts)))
	b.ReportAllocs()
	b.ResetTimer()
	for i := 0; i < b.N; i++ {
		bts = v.MarshalMsg(bts[0:0])
	}
}

func BenchmarkUnmarshalencodedBalanceRecordV6(b *testing.B) {
	v := encodedBalanceRecordV6{}
	bts := v.MarshalMsg(nil)
	b.ReportAllocs()
	b.SetBytes(int64(len(bts)))
	b.ResetTimer()
	for i := 0; i < b.N; i++ {
		_, err := v.UnmarshalMsg(bts)
		if err != nil {
			b.Fatal(err)
		}
	}
}

func TestMarshalUnmarshalencodedKVRecordV6(t *testing.T) {
	partitiontest.PartitionTest(t)
	v := encodedKVRecordV6{}
	bts := v.MarshalMsg(nil)
	left, err := v.UnmarshalMsg(bts)
	if err != nil {
		t.Fatal(err)
	}
	if len(left) > 0 {
		t.Errorf("%d bytes left over after UnmarshalMsg(): %q", len(left), left)
	}

	left, err = msgp.Skip(bts)
	if err != nil {
		t.Fatal(err)
	}
	if len(left) > 0 {
		t.Errorf("%d bytes left over after Skip(): %q", len(left), left)
	}
}

func TestRandomizedEncodingencodedKVRecordV6(t *testing.T) {
	protocol.RunEncodingTest(t, &encodedKVRecordV6{})
}

func BenchmarkMarshalMsgencodedKVRecordV6(b *testing.B) {
	v := encodedKVRecordV6{}
	b.ReportAllocs()
	b.ResetTimer()
	for i := 0; i < b.N; i++ {
		v.MarshalMsg(nil)
	}
}

func BenchmarkAppendMsgencodedKVRecordV6(b *testing.B) {
	v := encodedKVRecordV6{}
	bts := make([]byte, 0, v.Msgsize())
	bts = v.MarshalMsg(bts[0:0])
	b.SetBytes(int64(len(bts)))
	b.ReportAllocs()
	b.ResetTimer()
	for i := 0; i < b.N; i++ {
		bts = v.MarshalMsg(bts[0:0])
	}
}

func BenchmarkUnmarshalencodedKVRecordV6(b *testing.B) {
	v := encodedKVRecordV6{}
	bts := v.MarshalMsg(nil)
	b.ReportAllocs()
	b.SetBytes(int64(len(bts)))
	b.ResetTimer()
	for i := 0; i < b.N; i++ {
		_, err := v.UnmarshalMsg(bts)
		if err != nil {
			b.Fatal(err)
		}
	}
=======
>>>>>>> f15c9ada
}<|MERGE_RESOLUTION|>--- conflicted
+++ resolved
@@ -192,7 +192,6 @@
 			b.Fatal(err)
 		}
 	}
-<<<<<<< HEAD
 }
 
 func TestMarshalUnmarshalcatchpointStateProofVerificationContext(t *testing.T) {
@@ -253,186 +252,4 @@
 			b.Fatal(err)
 		}
 	}
-}
-
-func TestMarshalUnmarshalencodedBalanceRecordV5(t *testing.T) {
-	partitiontest.PartitionTest(t)
-	v := encodedBalanceRecordV5{}
-	bts := v.MarshalMsg(nil)
-	left, err := v.UnmarshalMsg(bts)
-	if err != nil {
-		t.Fatal(err)
-	}
-	if len(left) > 0 {
-		t.Errorf("%d bytes left over after UnmarshalMsg(): %q", len(left), left)
-	}
-
-	left, err = msgp.Skip(bts)
-	if err != nil {
-		t.Fatal(err)
-	}
-	if len(left) > 0 {
-		t.Errorf("%d bytes left over after Skip(): %q", len(left), left)
-	}
-}
-
-func TestRandomizedEncodingencodedBalanceRecordV5(t *testing.T) {
-	protocol.RunEncodingTest(t, &encodedBalanceRecordV5{})
-}
-
-func BenchmarkMarshalMsgencodedBalanceRecordV5(b *testing.B) {
-	v := encodedBalanceRecordV5{}
-	b.ReportAllocs()
-	b.ResetTimer()
-	for i := 0; i < b.N; i++ {
-		v.MarshalMsg(nil)
-	}
-}
-
-func BenchmarkAppendMsgencodedBalanceRecordV5(b *testing.B) {
-	v := encodedBalanceRecordV5{}
-	bts := make([]byte, 0, v.Msgsize())
-	bts = v.MarshalMsg(bts[0:0])
-	b.SetBytes(int64(len(bts)))
-	b.ReportAllocs()
-	b.ResetTimer()
-	for i := 0; i < b.N; i++ {
-		bts = v.MarshalMsg(bts[0:0])
-	}
-}
-
-func BenchmarkUnmarshalencodedBalanceRecordV5(b *testing.B) {
-	v := encodedBalanceRecordV5{}
-	bts := v.MarshalMsg(nil)
-	b.ReportAllocs()
-	b.SetBytes(int64(len(bts)))
-	b.ResetTimer()
-	for i := 0; i < b.N; i++ {
-		_, err := v.UnmarshalMsg(bts)
-		if err != nil {
-			b.Fatal(err)
-		}
-	}
-}
-
-func TestMarshalUnmarshalencodedBalanceRecordV6(t *testing.T) {
-	partitiontest.PartitionTest(t)
-	v := encodedBalanceRecordV6{}
-	bts := v.MarshalMsg(nil)
-	left, err := v.UnmarshalMsg(bts)
-	if err != nil {
-		t.Fatal(err)
-	}
-	if len(left) > 0 {
-		t.Errorf("%d bytes left over after UnmarshalMsg(): %q", len(left), left)
-	}
-
-	left, err = msgp.Skip(bts)
-	if err != nil {
-		t.Fatal(err)
-	}
-	if len(left) > 0 {
-		t.Errorf("%d bytes left over after Skip(): %q", len(left), left)
-	}
-}
-
-func TestRandomizedEncodingencodedBalanceRecordV6(t *testing.T) {
-	protocol.RunEncodingTest(t, &encodedBalanceRecordV6{})
-}
-
-func BenchmarkMarshalMsgencodedBalanceRecordV6(b *testing.B) {
-	v := encodedBalanceRecordV6{}
-	b.ReportAllocs()
-	b.ResetTimer()
-	for i := 0; i < b.N; i++ {
-		v.MarshalMsg(nil)
-	}
-}
-
-func BenchmarkAppendMsgencodedBalanceRecordV6(b *testing.B) {
-	v := encodedBalanceRecordV6{}
-	bts := make([]byte, 0, v.Msgsize())
-	bts = v.MarshalMsg(bts[0:0])
-	b.SetBytes(int64(len(bts)))
-	b.ReportAllocs()
-	b.ResetTimer()
-	for i := 0; i < b.N; i++ {
-		bts = v.MarshalMsg(bts[0:0])
-	}
-}
-
-func BenchmarkUnmarshalencodedBalanceRecordV6(b *testing.B) {
-	v := encodedBalanceRecordV6{}
-	bts := v.MarshalMsg(nil)
-	b.ReportAllocs()
-	b.SetBytes(int64(len(bts)))
-	b.ResetTimer()
-	for i := 0; i < b.N; i++ {
-		_, err := v.UnmarshalMsg(bts)
-		if err != nil {
-			b.Fatal(err)
-		}
-	}
-}
-
-func TestMarshalUnmarshalencodedKVRecordV6(t *testing.T) {
-	partitiontest.PartitionTest(t)
-	v := encodedKVRecordV6{}
-	bts := v.MarshalMsg(nil)
-	left, err := v.UnmarshalMsg(bts)
-	if err != nil {
-		t.Fatal(err)
-	}
-	if len(left) > 0 {
-		t.Errorf("%d bytes left over after UnmarshalMsg(): %q", len(left), left)
-	}
-
-	left, err = msgp.Skip(bts)
-	if err != nil {
-		t.Fatal(err)
-	}
-	if len(left) > 0 {
-		t.Errorf("%d bytes left over after Skip(): %q", len(left), left)
-	}
-}
-
-func TestRandomizedEncodingencodedKVRecordV6(t *testing.T) {
-	protocol.RunEncodingTest(t, &encodedKVRecordV6{})
-}
-
-func BenchmarkMarshalMsgencodedKVRecordV6(b *testing.B) {
-	v := encodedKVRecordV6{}
-	b.ReportAllocs()
-	b.ResetTimer()
-	for i := 0; i < b.N; i++ {
-		v.MarshalMsg(nil)
-	}
-}
-
-func BenchmarkAppendMsgencodedKVRecordV6(b *testing.B) {
-	v := encodedKVRecordV6{}
-	bts := make([]byte, 0, v.Msgsize())
-	bts = v.MarshalMsg(bts[0:0])
-	b.SetBytes(int64(len(bts)))
-	b.ReportAllocs()
-	b.ResetTimer()
-	for i := 0; i < b.N; i++ {
-		bts = v.MarshalMsg(bts[0:0])
-	}
-}
-
-func BenchmarkUnmarshalencodedKVRecordV6(b *testing.B) {
-	v := encodedKVRecordV6{}
-	bts := v.MarshalMsg(nil)
-	b.ReportAllocs()
-	b.SetBytes(int64(len(bts)))
-	b.ResetTimer()
-	for i := 0; i < b.N; i++ {
-		_, err := v.UnmarshalMsg(bts)
-		if err != nil {
-			b.Fatal(err)
-		}
-	}
-=======
->>>>>>> f15c9ada
 }