--- conflicted
+++ resolved
@@ -67,8 +67,8 @@
 	// log copied from ledger
 	log logging.Logger
 
-	// lastLookedUpVerificationData should store the last verification data that was looked up.
-	lastLookedUpVerificationData ledgercore.StateProofVerificationData
+	// lastLookedUpVerificationContext should store the last verification context that was looked up.
+	lastLookedUpVerificationContext ledgercore.StateProofVerificationContext
 }
 
 func (spt *stateProofVerificationTracker) loadFromDisk(l ledgerForTracker, _ basics.Round) error {
@@ -84,17 +84,11 @@
 	spt.mu.Lock()
 	defer spt.mu.Unlock()
 
-<<<<<<< HEAD
+	spt.lastLookedUpVerificationContext = ledgercore.StateProofVerificationContext{}
+
 	const initialContextArraySize = 10
 	spt.trackedCommitContext = make([]verificationCommitContext, 0, initialContextArraySize)
 	spt.trackedDeleteContext = make([]verificationDeleteContext, 0, initialContextArraySize)
-=======
-	spt.lastLookedUpVerificationData = ledgercore.StateProofVerificationData{}
-
-	const initialDataArraySize = 10
-	spt.trackedCommitData = make([]verificationCommitData, 0, initialDataArraySize)
-	spt.trackedDeleteData = make([]verificationDeleteData, 0, initialDataArraySize)
->>>>>>> 687258fd
 
 	return nil
 }
@@ -175,56 +169,46 @@
 	}
 }
 
-<<<<<<< HEAD
 func (spt *stateProofVerificationTracker) LookupVerificationContext(stateProofLastAttestedRound basics.Round) (*ledgercore.StateProofVerificationContext, error) {
+	if lstlookup := spt.retrieveFromCache(stateProofLastAttestedRound); lstlookup != nil {
+		return lstlookup, nil
+	}
+
+	verificationContext, err := spt.lookUpVerificationContext(stateProofLastAttestedRound)
+	if err != nil {
+		return nil, err
+	}
+
+	spt.mu.Lock()
+	spt.lastLookedUpVerificationContext = *verificationContext
+	spt.mu.Unlock()
+
+	return verificationContext, nil
+}
+
+func (spt *stateProofVerificationTracker) retrieveFromCache(
+	stateProofLastAttestedRound basics.Round) *ledgercore.StateProofVerificationContext {
 	spt.mu.RLock()
 	defer spt.mu.RUnlock()
 
-	if len(spt.trackedCommitContext) > 0 && stateProofLastAttestedRound >= spt.trackedCommitContext[0].verificationContext.LastAttestedRound &&
+	if spt.lastLookedUpVerificationContext.LastAttestedRound == stateProofLastAttestedRound &&
+		!spt.lastLookedUpVerificationContext.MsgIsZero() {
+		cpy := spt.lastLookedUpVerificationContext
+
+		return &cpy
+	}
+
+	return nil
+}
+
+func (spt *stateProofVerificationTracker) lookUpVerificationContext(stateProofLastAttestedRound basics.Round) (*ledgercore.StateProofVerificationContext, error) {
+	spt.mu.RLock()
+	defer spt.mu.RUnlock()
+
+	if len(spt.trackedCommitContext) > 0 &&
+		stateProofLastAttestedRound >= spt.trackedCommitContext[0].verificationContext.LastAttestedRound &&
 		stateProofLastAttestedRound <= spt.trackedCommitContext[len(spt.trackedCommitContext)-1].verificationContext.LastAttestedRound {
 		return spt.lookupContextInTrackedMemory(stateProofLastAttestedRound)
-=======
-func (spt *stateProofVerificationTracker) LookupVerificationData(stateProofLastAttestedRound basics.Round) (*ledgercore.StateProofVerificationData, error) {
-	if lstlookup := spt.retrieveFromCache(stateProofLastAttestedRound); lstlookup != nil {
-		return lstlookup, nil
-	}
-
-	verificationData, err := spt.lookUpVerificationData(stateProofLastAttestedRound)
-	if err != nil {
-		return nil, err
-	}
-
-	spt.stateProofVerificationMu.Lock()
-	spt.lastLookedUpVerificationData = *verificationData
-	spt.stateProofVerificationMu.Unlock()
-
-	return verificationData, nil
-}
-
-func (spt *stateProofVerificationTracker) retrieveFromCache(
-	stateProofLastAttestedRound basics.Round) *ledgercore.StateProofVerificationData {
-	spt.stateProofVerificationMu.RLock()
-	defer spt.stateProofVerificationMu.RUnlock()
-
-	if spt.lastLookedUpVerificationData.TargetStateProofRound == stateProofLastAttestedRound &&
-		!spt.lastLookedUpVerificationData.MsgIsZero() {
-		cpy := spt.lastLookedUpVerificationData
-
-		return &cpy
-	}
-
-	return nil
-}
-
-func (spt *stateProofVerificationTracker) lookUpVerificationData(stateProofLastAttestedRound basics.Round) (*ledgercore.StateProofVerificationData, error) {
-	spt.stateProofVerificationMu.RLock()
-	defer spt.stateProofVerificationMu.RUnlock()
-
-	if len(spt.trackedCommitData) > 0 &&
-		stateProofLastAttestedRound >= spt.trackedCommitData[0].verificationData.TargetStateProofRound &&
-		stateProofLastAttestedRound <= spt.trackedCommitData[len(spt.trackedCommitData)-1].verificationData.TargetStateProofRound {
-		return spt.lookupDataInTrackedMemory(stateProofLastAttestedRound)
->>>>>>> 687258fd
 	}
 
 	if len(spt.trackedCommitContext) == 0 || stateProofLastAttestedRound < spt.trackedCommitContext[0].verificationContext.LastAttestedRound {
@@ -261,19 +245,12 @@
 func (spt *stateProofVerificationTracker) roundToLatestCommitContextIndex(committedRound basics.Round) int {
 	latestCommittedContextIndex := -1
 
-<<<<<<< HEAD
 	for index, ctx := range spt.trackedCommitContext {
-		if ctx.confirmedRound <= committedRound {
-			latestCommittedContextIndex = index
-		} else {
-=======
-	for index, data := range spt.trackedCommitData {
-		if data.confirmedRound > committedRound {
->>>>>>> 687258fd
+		if ctx.confirmedRound > committedRound {
 			break
 		}
 
-		latestCommittedDataIndex = index
+		latestCommittedContextIndex = index
 	}
 
 	return latestCommittedContextIndex
@@ -282,42 +259,29 @@
 func (spt *stateProofVerificationTracker) roundToLatestDeleteContextIndex(committedRound basics.Round) int {
 	latestCommittedContextIndex := -1
 
-<<<<<<< HEAD
 	for index, ctx := range spt.trackedDeleteContext {
-		if ctx.confirmedRound <= committedRound {
-			latestCommittedContextIndex = index
-		} else {
-=======
-	for index, data := range spt.trackedDeleteData {
-		if data.confirmedRound > committedRound {
->>>>>>> 687258fd
+		if ctx.confirmedRound > committedRound {
 			break
 		}
 
-		latestCommittedDataIndex = index
+		latestCommittedContextIndex = index
 	}
 
 	return latestCommittedContextIndex
 }
 
-<<<<<<< HEAD
+func getVerificationContext(blk *bookkeeping.Block) ledgercore.StateProofVerificationContext {
+	return ledgercore.StateProofVerificationContext{
+		VotersCommitment:  blk.StateProofTracking[protocol.StateProofBasic].StateProofVotersCommitment,
+		OnlineTotalWeight: blk.StateProofTracking[protocol.StateProofBasic].StateProofOnlineTotalWeight,
+		LastAttestedRound: blk.Round() + basics.Round(blk.ConsensusProtocol().StateProofInterval),
+		Version:           blk.CurrentProtocol,
+	}
+}
+
 func (spt *stateProofVerificationTracker) appendCommitContext(blk *bookkeeping.Block) {
 	spt.mu.Lock()
 	defer spt.mu.Unlock()
-=======
-func getVerificationData(blk *bookkeeping.Block) ledgercore.StateProofVerificationData {
-	return ledgercore.StateProofVerificationData{
-		VotersCommitment:      blk.StateProofTracking[protocol.StateProofBasic].StateProofVotersCommitment,
-		OnlineTotalWeight:     blk.StateProofTracking[protocol.StateProofBasic].StateProofOnlineTotalWeight,
-		TargetStateProofRound: blk.Round() + basics.Round(blk.ConsensusProtocol().StateProofInterval),
-		Version:               blk.CurrentProtocol,
-	}
-}
-
-func (spt *stateProofVerificationTracker) insertCommitData(blk *bookkeeping.Block) {
-	spt.stateProofVerificationMu.Lock()
-	defer spt.stateProofVerificationMu.Unlock()
->>>>>>> 687258fd
 
 	if len(spt.trackedCommitContext) > 0 {
 		lastCommitConfirmedRound := spt.trackedCommitContext[len(spt.trackedCommitContext)-1].confirmedRound
@@ -327,22 +291,9 @@
 		}
 	}
 
-<<<<<<< HEAD
-	verificationContext := ledgercore.StateProofVerificationContext{
-		VotersCommitment:  blk.StateProofTracking[protocol.StateProofBasic].StateProofVotersCommitment,
-		OnlineTotalWeight: blk.StateProofTracking[protocol.StateProofBasic].StateProofOnlineTotalWeight,
-		LastAttestedRound: blk.Round() + basics.Round(blk.ConsensusProtocol().StateProofInterval),
-		Version:           blk.CurrentProtocol,
-	}
-
 	commitContext := verificationCommitContext{
 		confirmedRound:      blk.Round(),
-		verificationContext: verificationContext,
-=======
-	commitData := verificationCommitData{
-		confirmedRound:   blk.Round(),
-		verificationData: getVerificationData(blk),
->>>>>>> 687258fd
+		verificationContext: getVerificationContext(blk),
 	}
 
 	spt.trackedCommitContext = append(spt.trackedCommitContext, commitContext)
