// Copyright (C) 2019-2022 Algorand, Inc.
// This file is part of go-algorand
//
// go-algorand is free software: you can redistribute it and/or modify
// it under the terms of the GNU Affero General Public License as
// published by the Free Software Foundation, either version 3 of the
// License, or (at your option) any later version.
//
// go-algorand is distributed in the hope that it will be useful,
// but WITHOUT ANY WARRANTY; without even the implied warranty of
// MERCHANTABILITY or FITNESS FOR A PARTICULAR PURPOSE.  See the
// GNU Affero General Public License for more details.
//
// You should have received a copy of the GNU Affero General Public License
// along with go-algorand.  If not, see <https://www.gnu.org/licenses/>.

package ledger

import (
	"bytes"
	"context"
	"database/sql"
	"errors"
	"fmt"
	"math/rand"
	"os"
	"path/filepath"
	"runtime"
	"sort"
	"testing"

	"github.com/stretchr/testify/require"

	"github.com/algorand/go-algorand/agreement"
	"github.com/algorand/go-algorand/config"
	"github.com/algorand/go-algorand/crypto"
	"github.com/algorand/go-algorand/crypto/stateproof"
	"github.com/algorand/go-algorand/data/account"
	"github.com/algorand/go-algorand/data/basics"
	"github.com/algorand/go-algorand/data/bookkeeping"
	"github.com/algorand/go-algorand/data/transactions"
	"github.com/algorand/go-algorand/data/transactions/logic"
	"github.com/algorand/go-algorand/data/transactions/verify"
	"github.com/algorand/go-algorand/ledger/internal"
	"github.com/algorand/go-algorand/ledger/ledgercore"
	"github.com/algorand/go-algorand/ledger/store"
	ledgertesting "github.com/algorand/go-algorand/ledger/testing"
	"github.com/algorand/go-algorand/logging"
	"github.com/algorand/go-algorand/protocol"
	"github.com/algorand/go-algorand/test/partitiontest"
	"github.com/algorand/go-algorand/util/db"
	"github.com/algorand/go-algorand/util/execpool"
	"github.com/algorand/go-deadlock"
)

func sign(secrets map[basics.Address]*crypto.SignatureSecrets, t transactions.Transaction) transactions.SignedTxn {
	var sig crypto.Signature
	_, ok := secrets[t.Sender]
	if ok {
		sig = secrets[t.Sender].Sign(t)
	}
	return transactions.SignedTxn{
		Txn: t,
		Sig: sig,
	}
}

func (l *Ledger) appendUnvalidated(blk bookkeeping.Block) error {
	backlogPool := execpool.MakeBacklog(nil, 0, execpool.LowPriority, nil)
	defer backlogPool.Shutdown()
	l.verifiedTxnCache = verify.GetMockedCache(false)
	vb, err := l.Validate(context.Background(), blk, backlogPool)
	if err != nil {
		return fmt.Errorf("appendUnvalidated error in Validate: %s", err.Error())
	}

	return l.AddValidatedBlock(*vb, agreement.Certificate{})
}

func (l *Ledger) appendUnvalidatedTx(t *testing.T, initAccounts map[basics.Address]basics.AccountData, initSecrets map[basics.Address]*crypto.SignatureSecrets, tx transactions.Transaction, ad transactions.ApplyData) error {
	stx := sign(initSecrets, tx)
	return l.appendUnvalidatedSignedTx(t, initAccounts, stx, ad)
}

func initNextBlockHeader(correctHeader *bookkeeping.BlockHeader, lastBlock bookkeeping.Block, proto config.ConsensusParams) {
	if proto.TxnCounter {
		correctHeader.TxnCounter = lastBlock.TxnCounter
	}

	if proto.StateProofInterval > 0 {
		var ccBasic bookkeeping.StateProofTrackingData
		if lastBlock.StateProofTracking[protocol.StateProofBasic].StateProofNextRound == 0 {
			ccBasic.StateProofNextRound = (correctHeader.Round + basics.Round(proto.StateProofVotersLookback)).RoundUpToMultipleOf(basics.Round(proto.StateProofInterval)) + basics.Round(proto.StateProofInterval)
		} else {
			ccBasic.StateProofNextRound = lastBlock.StateProofTracking[protocol.StateProofBasic].StateProofNextRound
		}
		correctHeader.StateProofTracking = map[protocol.StateProofType]bookkeeping.StateProofTrackingData{
			protocol.StateProofBasic: ccBasic,
		}
	}
}

func makeNewEmptyBlock(t *testing.T, l *Ledger, GenesisID string, initAccounts map[basics.Address]basics.AccountData) (blk bookkeeping.Block) {
	a := require.New(t)

	lastBlock, err := l.Block(l.Latest())
	a.NoError(err, "could not get last block")

	proto := config.Consensus[lastBlock.CurrentProtocol]
	poolAddr := testPoolAddr
	var totalRewardUnits uint64
	if l.Latest() == 0 {
		require.NotNil(t, initAccounts)
		for _, acctdata := range initAccounts {
			if acctdata.Status != basics.NotParticipating {
				totalRewardUnits += acctdata.MicroAlgos.RewardUnits(proto)
			}
		}
	} else {
		latestRound, totals, err := l.LatestTotals()
		require.NoError(t, err)
		require.Equal(t, l.Latest(), latestRound)
		totalRewardUnits = totals.RewardUnits()
	}
	poolBal, _, _, err := l.LookupLatest(poolAddr)
	a.NoError(err, "could not get incentive pool balance")

	blk.BlockHeader = bookkeeping.BlockHeader{
		GenesisID:    GenesisID,
		Round:        l.Latest() + 1,
		Branch:       lastBlock.Hash(),
		TimeStamp:    0,
		RewardsState: lastBlock.NextRewardsState(l.Latest()+1, proto, poolBal.MicroAlgos, totalRewardUnits, logging.Base()),
		UpgradeState: lastBlock.UpgradeState,
		// Seed:       does not matter,
		// UpgradeVote: empty,
	}

	blk.TxnCommitments, err = blk.PaysetCommit()
	require.NoError(t, err)

	if proto.SupportGenesisHash {
		blk.BlockHeader.GenesisHash = crypto.Hash([]byte(GenesisID))
	}

	initNextBlockHeader(&blk.BlockHeader, lastBlock, proto)

	blk.RewardsPool = testPoolAddr
	blk.FeeSink = testSinkAddr
	blk.CurrentProtocol = lastBlock.CurrentProtocol

	if proto.StateProofInterval != 0 && uint64(blk.Round())%proto.StateProofInterval == 0 && uint64(blk.Round()) != 0 {
		voters, err := l.VotersForStateProof(blk.Round() - basics.Round(proto.StateProofVotersLookback))
		require.NoError(t, err)
		stateProofTracking := bookkeeping.StateProofTrackingData{
			StateProofVotersCommitment:  voters.Tree.Root(),
			StateProofOnlineTotalWeight: voters.TotalWeight,
			StateProofNextRound:         blk.BlockHeader.StateProofTracking[protocol.StateProofBasic].StateProofNextRound,
		}
		blk.BlockHeader.StateProofTracking[protocol.StateProofBasic] = stateProofTracking
	}

	return
}

func (l *Ledger) appendUnvalidatedSignedTx(t *testing.T, initAccounts map[basics.Address]basics.AccountData, stx transactions.SignedTxn, ad transactions.ApplyData) error {
	blk := makeNewEmptyBlock(t, l, t.Name(), initAccounts)
	proto := config.Consensus[blk.CurrentProtocol]
	txib, err := blk.EncodeSignedTxn(stx, ad)
	if err != nil {
		return fmt.Errorf("could not sign txn: %s", err.Error())
	}
	if proto.TxnCounter {
		blk.TxnCounter = blk.TxnCounter + 1
	}
	blk.Payset = append(blk.Payset, txib)
	blk.TxnCommitments, err = blk.PaysetCommit()
	require.NoError(t, err)
	return l.appendUnvalidated(blk)
}

func (l *Ledger) addBlockTxns(t *testing.T, accounts map[basics.Address]basics.AccountData, stxns []transactions.SignedTxn, ad transactions.ApplyData) error {
	blk := makeNewEmptyBlock(t, l, t.Name(), accounts)
	proto := config.Consensus[blk.CurrentProtocol]
	for _, stx := range stxns {
		txib, err := blk.EncodeSignedTxn(stx, ad)
		if err != nil {
			return fmt.Errorf("could not sign txn: %s", err.Error())
		}
		if proto.TxnCounter {
			blk.TxnCounter = blk.TxnCounter + 1
		}
		blk.Payset = append(blk.Payset, txib)
	}
	var err error
	blk.TxnCommitments, err = blk.PaysetCommit()
	require.NoError(t, err)
	return l.AddBlock(blk, agreement.Certificate{})
}

func TestLedgerBasic(t *testing.T) {
	partitiontest.PartitionTest(t)

	genesisInitState, _ := ledgertesting.GenerateInitState(t, protocol.ConsensusCurrentVersion, 100)
	const inMem = true
	cfg := config.GetDefaultLocal()
	cfg.Archival = true
	log := logging.TestingLog(t)
	l, err := OpenLedger(log, t.Name(), inMem, genesisInitState, cfg)
	require.NoError(t, err, "could not open ledger")
	defer l.Close()
}

func TestLedgerBlockHeaders(t *testing.T) {
	partitiontest.PartitionTest(t)

	a := require.New(t)

	genesisInitState, _ := ledgertesting.GenerateInitState(t, protocol.ConsensusCurrentVersion, 100)
	const inMem = true
	cfg := config.GetDefaultLocal()
	cfg.Archival = true
	l, err := OpenLedger(logging.Base(), t.Name(), inMem, genesisInitState, cfg)
	a.NoError(err, "could not open ledger")
	defer l.Close()

	lastBlock, err := l.Block(l.Latest())
	a.NoError(err, "could not get last block")

	proto := config.Consensus[protocol.ConsensusCurrentVersion]
	poolAddr := testPoolAddr
	var totalRewardUnits uint64
	for _, acctdata := range genesisInitState.Accounts {
		totalRewardUnits += acctdata.MicroAlgos.RewardUnits(proto)
	}
	poolBal, _, _, err := l.LookupLatest(poolAddr)
	a.NoError(err, "could not get incentive pool balance")

	correctHeader := bookkeeping.BlockHeader{
		GenesisID:    t.Name(),
		Round:        l.Latest() + 1,
		Branch:       lastBlock.Hash(),
		TimeStamp:    0,
		RewardsState: lastBlock.NextRewardsState(l.Latest()+1, proto, poolBal.MicroAlgos, totalRewardUnits, logging.Base()),
		UpgradeState: lastBlock.UpgradeState,
		// Seed:       does not matter,
		// UpgradeVote: empty,
	}

	emptyBlock := bookkeeping.Block{
		BlockHeader: correctHeader,
	}
	correctHeader.TxnCommitments, err = emptyBlock.PaysetCommit()
	require.NoError(t, err)

	correctHeader.RewardsPool = testPoolAddr
	correctHeader.FeeSink = testSinkAddr

	if proto.SupportGenesisHash {
		correctHeader.GenesisHash = crypto.Hash([]byte(t.Name()))
	}

	initNextBlockHeader(&correctHeader, lastBlock, proto)

	var badBlock bookkeeping.Block

	badBlock = bookkeeping.Block{BlockHeader: correctHeader}
	badBlock.BlockHeader.Round++
	a.Error(l.appendUnvalidated(badBlock), "added block header with round that was too high")

	badBlock = bookkeeping.Block{BlockHeader: correctHeader}
	badBlock.BlockHeader.Round--
	a.Error(l.appendUnvalidated(badBlock), "added block header with round that was too low")

	badBlock = bookkeeping.Block{BlockHeader: correctHeader}
	badBlock.BlockHeader.Round = 0
	a.Error(l.appendUnvalidated(badBlock), "added block header with round 0")

	badBlock = bookkeeping.Block{BlockHeader: correctHeader}
	badBlock.BlockHeader.GenesisID = ""
	a.Error(l.appendUnvalidated(badBlock), "added block header with empty genesis ID")

	badBlock = bookkeeping.Block{BlockHeader: correctHeader}
	badBlock.BlockHeader.GenesisID = "incorrect"
	a.Error(l.appendUnvalidated(badBlock), "added block header with incorrect genesis ID")

	badBlock = bookkeeping.Block{BlockHeader: correctHeader}
	badBlock.BlockHeader.UpgradePropose = "invalid"
	a.Error(l.appendUnvalidated(badBlock), "added block header with invalid upgrade proposal")

	badBlock = bookkeeping.Block{BlockHeader: correctHeader}
	badBlock.BlockHeader.UpgradeApprove = true
	a.Error(l.appendUnvalidated(badBlock), "added block header with upgrade approve set but no open upgrade")

	badBlock = bookkeeping.Block{BlockHeader: correctHeader}
	badBlock.BlockHeader.CurrentProtocol = "incorrect"
	a.Error(l.appendUnvalidated(badBlock), "added block header with incorrect current protocol")

	badBlock = bookkeeping.Block{BlockHeader: correctHeader}
	badBlock.BlockHeader.CurrentProtocol = ""
	a.Error(l.appendUnvalidated(badBlock), "added block header with empty current protocol")

	badBlock = bookkeeping.Block{BlockHeader: correctHeader}
	badBlock.BlockHeader.NextProtocol = "incorrect"
	a.Error(l.appendUnvalidated(badBlock), "added block header with incorrect next protocol")

	badBlock = bookkeeping.Block{BlockHeader: correctHeader}
	badBlock.BlockHeader.NextProtocolApprovals++
	a.Error(l.appendUnvalidated(badBlock), "added block header with incorrect number of upgrade approvals")

	badBlock = bookkeeping.Block{BlockHeader: correctHeader}
	badBlock.BlockHeader.NextProtocolVoteBefore++
	a.Error(l.appendUnvalidated(badBlock), "added block header with incorrect next protocol vote deadline")

	badBlock = bookkeeping.Block{BlockHeader: correctHeader}
	badBlock.BlockHeader.NextProtocolSwitchOn++
	a.Error(l.appendUnvalidated(badBlock), "added block header with incorrect next protocol switch round")

	// TODO test upgrade cases with a valid upgrade in progress

	// TODO test timestamp bounds

	badBlock = bookkeeping.Block{BlockHeader: correctHeader}
	badBlock.BlockHeader.Branch = bookkeeping.BlockHash{}
	a.Error(l.appendUnvalidated(badBlock), "added block header with empty previous-block hash")

	badBlock = bookkeeping.Block{BlockHeader: correctHeader}
	badBlock.BlockHeader.Branch[0]++
	a.Error(l.appendUnvalidated(badBlock), "added block header with incorrect previous-block hash")

	badBlock = bookkeeping.Block{BlockHeader: correctHeader}
	badBlock.BlockHeader.RewardsLevel++
	a.Error(l.appendUnvalidated(badBlock), "added block header with incorrect rewards level")

	badBlock = bookkeeping.Block{BlockHeader: correctHeader}
	badBlock.BlockHeader.RewardsRate++
	a.Error(l.appendUnvalidated(badBlock), "added block header with incorrect rewards rate")

	badBlock = bookkeeping.Block{BlockHeader: correctHeader}
	badBlock.BlockHeader.RewardsResidue++
	a.Error(l.appendUnvalidated(badBlock), "added block header with incorrect rewards residue")

	// TODO test rewards cases with changing poolAddr money, with changing round, and with changing total reward units

	badBlock = bookkeeping.Block{BlockHeader: correctHeader}
	badBlock.BlockHeader.TxnCommitments.NativeSha512_256Commitment = crypto.Hash([]byte{0})
	a.Error(l.appendUnvalidated(badBlock), "added block header with empty transaction root")

	badBlock = bookkeeping.Block{BlockHeader: correctHeader}
	badBlock.BlockHeader.TxnCommitments.NativeSha512_256Commitment[0]++
	a.Error(l.appendUnvalidated(badBlock), "added block header with invalid transaction root")

	correctBlock := bookkeeping.Block{BlockHeader: correctHeader}
	a.NoError(l.appendUnvalidated(correctBlock), "could not add block with correct header")
}

func TestLedgerSingleTx(t *testing.T) {
	partitiontest.PartitionTest(t)

	a := require.New(t)

	// V15 is the earliest protocol version in active use.
	// The genesis for betanet and testnet is at V15
	// The genesis for mainnet is at V17
	genesisInitState, initSecrets := ledgertesting.GenerateInitState(t, protocol.ConsensusV15, 100)
	const inMem = true
	log := logging.TestingLog(t)
	cfg := config.GetDefaultLocal()
	cfg.Archival = true
	l, err := OpenLedger(log, t.Name(), inMem, genesisInitState, cfg)
	a.NoError(err, "could not open ledger")
	defer l.Close()

	proto := config.Consensus[protocol.ConsensusV7]
	poolAddr := testPoolAddr
	sinkAddr := testSinkAddr

	initAccounts := genesisInitState.Accounts
	var addrList []basics.Address
	for addr := range initAccounts {
		if addr != poolAddr && addr != sinkAddr {
			addrList = append(addrList, addr)
		}
	}

	correctTxHeader := transactions.Header{
		Sender:      addrList[0],
		Fee:         basics.MicroAlgos{Raw: proto.MinTxnFee * 2},
		FirstValid:  l.Latest() + 1,
		LastValid:   l.Latest() + 10,
		GenesisID:   t.Name(),
		GenesisHash: genesisInitState.GenesisHash,
	}

	correctPayFields := transactions.PaymentTxnFields{
		Receiver: addrList[1],
		Amount:   basics.MicroAlgos{Raw: initAccounts[addrList[0]].MicroAlgos.Raw / 10},
	}

	correctPay := transactions.Transaction{
		Type:             protocol.PaymentTx,
		Header:           correctTxHeader,
		PaymentTxnFields: correctPayFields,
	}

	correctCloseFields := transactions.PaymentTxnFields{
		CloseRemainderTo: addrList[2],
	}

	correctClose := transactions.Transaction{
		Type:             protocol.PaymentTx,
		Header:           correctTxHeader,
		PaymentTxnFields: correctCloseFields,
	}

	var votePK crypto.OneTimeSignatureVerifier
	var selPK crypto.VRFVerifier
	votePK[0] = 1
	selPK[0] = 2
	correctKeyregFields := transactions.KeyregTxnFields{
		VotePK:          votePK,
		SelectionPK:     selPK,
		VoteKeyDilution: proto.DefaultKeyDilution,
		VoteFirst:       0,
		VoteLast:        10000,
	}

	correctKeyreg := transactions.Transaction{
		Type:            protocol.KeyRegistrationTx,
		Header:          correctTxHeader,
		KeyregTxnFields: correctKeyregFields,
	}
	correctKeyreg.Sender = addrList[1]

	var badTx transactions.Transaction
	var ad transactions.ApplyData

	// TODO spend into dust, spend to self, close to self, close to receiver, overspend with fee, ...

	badTx = correctPay
	badTx.GenesisID = "invalid"
	a.Error(l.appendUnvalidatedTx(t, initAccounts, initSecrets, badTx, ad), "added tx with invalid genesis ID")

	badTx = correctPay
	badTx.Type = "invalid"
	a.Error(l.appendUnvalidatedTx(t, initAccounts, initSecrets, badTx, ad), "added tx with invalid tx type")

	badTx = correctPay
	badTx.KeyregTxnFields = correctKeyregFields
	a.Error(l.appendUnvalidatedTx(t, initAccounts, initSecrets, badTx, ad), "added pay tx with keyreg fields set")

	badTx = correctKeyreg
	badTx.PaymentTxnFields = correctPayFields
	a.Error(l.appendUnvalidatedTx(t, initAccounts, initSecrets, badTx, ad), "added keyreg tx with pay fields set")

	badTx = correctKeyreg
	badTx.PaymentTxnFields = correctCloseFields
	a.Error(l.appendUnvalidatedTx(t, initAccounts, initSecrets, badTx, ad), "added keyreg tx with pay (close) fields set")

	badTx = correctPay
	badTx.FirstValid = badTx.LastValid + 1
	a.Error(l.appendUnvalidatedTx(t, initAccounts, initSecrets, badTx, ad), "added tx with FirstValid > LastValid")

	badTx = correctPay
	badTx.LastValid += basics.Round(proto.MaxTxnLife)
	a.Error(l.appendUnvalidatedTx(t, initAccounts, initSecrets, badTx, ad), "added tx with overly long validity")

	badTx = correctPay
	badTx.LastValid = l.Latest()
	a.Error(l.appendUnvalidatedTx(t, initAccounts, initSecrets, badTx, ad), "added expired tx")

	badTx = correctPay
	badTx.FirstValid = l.Latest() + 2
	a.Error(l.appendUnvalidatedTx(t, initAccounts, initSecrets, badTx, ad), "added tx which is not valid yet")

	badTx = correctPay
	badTx.Note = make([]byte, proto.MaxTxnNoteBytes+1)
	a.Error(l.appendUnvalidatedTx(t, initAccounts, initSecrets, badTx, ad), "added tx with overly large note field")

	badTx = correctPay
	badTx.Sender = poolAddr
	a.Error(l.appendUnvalidatedTx(t, initAccounts, initSecrets, badTx, ad), "added tx send from tx pool")

	badTx = correctPay
	badTx.Sender = basics.Address{}
	a.Error(l.appendUnvalidatedTx(t, initAccounts, initSecrets, badTx, ad), "added tx send from zero address")

	badTx = correctPay
	badTx.Fee = basics.MicroAlgos{}
	a.Error(l.appendUnvalidatedTx(t, initAccounts, initSecrets, badTx, ad), "added tx with zero fee")

	badTx = correctPay
	badTx.Fee = basics.MicroAlgos{Raw: proto.MinTxnFee - 1}
	a.Error(l.appendUnvalidatedTx(t, initAccounts, initSecrets, badTx, ad), "added tx with fee below minimum")

	badTx = correctKeyreg
	fee, overflow := basics.OAddA(initAccounts[badTx.Sender].MicroAlgos, basics.MicroAlgos{Raw: 1})
	a.False(overflow)
	badTx.Fee = fee
	a.Error(l.appendUnvalidatedTx(t, initAccounts, initSecrets, badTx, ad), "added keyreg tx with fee above user balance")

	// TODO try excessive spending given distribution of some number of rewards

	badTx = correctPay
	sbadTx := sign(initSecrets, badTx)
	sbadTx.Sig = crypto.Signature{}
	a.Error(l.appendUnvalidatedSignedTx(t, initAccounts, sbadTx, ad), "added tx with no signature")

	badTx = correctPay
	sbadTx = sign(initSecrets, badTx)
	sbadTx.Sig[5]++
	a.Error(l.appendUnvalidatedSignedTx(t, initAccounts, sbadTx, ad), "added tx with corrupt signature")

	// TODO set multisig and test

	badTx = correctPay
	badTx.Sender = sinkAddr
	a.Error(l.appendUnvalidatedTx(t, initAccounts, initSecrets, badTx, ad), "sink spent to non-sink address")

	badTx = correctPay
	badTx.Sender = sinkAddr
	badTx.CloseRemainderTo = addrList[0]
	a.Error(l.appendUnvalidatedTx(t, initAccounts, initSecrets, badTx, ad), "sink closed to non-sink address")

	badTx = correctPay
	badTx.Sender = sinkAddr
	badTx.Receiver = poolAddr
	badTx.CloseRemainderTo = addrList[0]
	a.Error(l.appendUnvalidatedTx(t, initAccounts, initSecrets, badTx, ad), "sink closed to non-sink address")

	badTx = correctPay
	badTx.Sender = sinkAddr
	badTx.CloseRemainderTo = poolAddr
	a.Error(l.appendUnvalidatedTx(t, initAccounts, initSecrets, badTx, ad), "sink closed to pool address")

	badTx = correctPay
	remainder, overflow := basics.OSubA(initAccounts[badTx.Sender].MicroAlgos, badTx.Amount)
	a.False(overflow)
	fee, overflow = basics.OAddA(remainder, basics.MicroAlgos{Raw: 1})
	a.False(overflow)
	badTx.Fee = fee
	a.Error(l.appendUnvalidatedTx(t, initAccounts, initSecrets, badTx, ad), "overspent with (amount + fee)")

	adClose := ad
	adClose.ClosingAmount = initAccounts[correctClose.Sender].MicroAlgos
	adClose.ClosingAmount, _ = basics.OSubA(adClose.ClosingAmount, correctPay.Amount)
	adClose.ClosingAmount, _ = basics.OSubA(adClose.ClosingAmount, correctPay.Fee)
	adClose.ClosingAmount, _ = basics.OSubA(adClose.ClosingAmount, correctClose.Amount)
	adClose.ClosingAmount, _ = basics.OSubA(adClose.ClosingAmount, correctClose.Fee)

	a.NoError(l.appendUnvalidatedTx(t, initAccounts, initSecrets, correctPay, ad), "could not add payment transaction")
	a.NoError(l.appendUnvalidatedTx(t, initAccounts, initSecrets, correctClose, adClose), "could not add close transaction")
	a.NoError(l.appendUnvalidatedTx(t, initAccounts, initSecrets, correctKeyreg, ad), "could not add key registration")

	correctPay.Sender = sinkAddr
	correctPay.Receiver = poolAddr
	a.NoError(l.appendUnvalidatedTx(t, initAccounts, initSecrets, correctPay, ad), "could not spend from sink to pool")

	a.Error(l.appendUnvalidatedTx(t, initAccounts, initSecrets, correctKeyreg, ad), "added duplicate tx")
}

func TestLedgerSingleTxV24(t *testing.T) {
	partitiontest.PartitionTest(t)

	a := require.New(t)

	protoName := protocol.ConsensusV24
	genesisInitState, initSecrets := ledgertesting.GenerateInitState(t, protoName, 100)
	const inMem = true
	log := logging.TestingLog(t)
	cfg := config.GetDefaultLocal()
	cfg.Archival = true
	l, err := OpenLedger(log, t.Name(), inMem, genesisInitState, cfg)
	a.NoError(err, "could not open ledger")
	defer l.Close()

	proto := config.Consensus[protoName]
	poolAddr := testPoolAddr
	sinkAddr := testSinkAddr

	initAccounts := genesisInitState.Accounts
	var addrList []basics.Address
	for addr := range initAccounts {
		if addr != poolAddr && addr != sinkAddr {
			addrList = append(addrList, addr)
		}
	}

	correctTxHeader := transactions.Header{
		Sender:      addrList[0],
		Fee:         basics.MicroAlgos{Raw: proto.MinTxnFee * 2},
		FirstValid:  l.Latest() + 1,
		LastValid:   l.Latest() + 10,
		GenesisID:   t.Name(),
		GenesisHash: genesisInitState.GenesisHash,
	}

	assetParam := basics.AssetParams{
		Total:    100,
		UnitName: "unit",
		Manager:  addrList[0],
	}
	correctAssetConfigFields := transactions.AssetConfigTxnFields{
		AssetParams: assetParam,
	}
	correctAssetConfig := transactions.Transaction{
		Type:                 protocol.AssetConfigTx,
		Header:               correctTxHeader,
		AssetConfigTxnFields: correctAssetConfigFields,
	}
	correctAssetTransferFields := transactions.AssetTransferTxnFields{
		AssetAmount:   10,
		AssetReceiver: addrList[1],
	}
	correctAssetTransfer := transactions.Transaction{
		Type:                   protocol.AssetTransferTx,
		Header:                 correctTxHeader,
		AssetTransferTxnFields: correctAssetTransferFields,
	}

	approvalProgram := []byte("\x02\x20\x01\x01\x22") // int 1
	clearStateProgram := []byte("\x02")               // empty
	correctAppCreateFields := transactions.ApplicationCallTxnFields{
		ApprovalProgram:   approvalProgram,
		ClearStateProgram: clearStateProgram,
	}
	correctAppCreate := transactions.Transaction{
		Type:                     protocol.ApplicationCallTx,
		Header:                   correctTxHeader,
		ApplicationCallTxnFields: correctAppCreateFields,
	}

	correctAppCallFields := transactions.ApplicationCallTxnFields{
		OnCompletion: 0,
	}
	correctAppCall := transactions.Transaction{
		Type:                     protocol.ApplicationCallTx,
		Header:                   correctTxHeader,
		ApplicationCallTxnFields: correctAppCallFields,
	}

	var badTx transactions.Transaction
	var ad transactions.ApplyData

	var assetIdx basics.AssetIndex
	var appIdx basics.AppIndex

	a.NoError(l.appendUnvalidatedTx(t, initAccounts, initSecrets, correctAssetConfig, ad))
	assetIdx = 1 // the first txn

	badTx = correctAssetConfig
	badTx.ConfigAsset = 2
	err = l.appendUnvalidatedTx(t, initAccounts, initSecrets, badTx, ad)
	a.Error(err)
	a.Contains(err.Error(), "asset 2 does not exist or has been deleted")

	badTx = correctAssetConfig
	badTx.ConfigAsset = assetIdx
	badTx.AssetFrozen = true
	err = l.appendUnvalidatedTx(t, initAccounts, initSecrets, badTx, ad)
	a.Error(err)
	a.Contains(err.Error(), "type acfg has non-zero fields for type afrz")

	badTx = correctAssetConfig
	badTx.ConfigAsset = assetIdx
	badTx.Sender = addrList[1]
	badTx.AssetParams.Freeze = addrList[0]
	err = l.appendUnvalidatedTx(t, initAccounts, initSecrets, badTx, ad)
	a.Error(err)
	a.Contains(err.Error(), "this transaction should be issued by the manager")

	badTx = correctAssetConfig
	badTx.AssetParams.UnitName = "very long unit name that exceeds the limit"
	err = l.appendUnvalidatedTx(t, initAccounts, initSecrets, badTx, ad)
	a.Error(err)
	a.Contains(err.Error(), "transaction asset unit name too big: 42 > 8")

	badTx = correctAssetTransfer
	badTx.XferAsset = assetIdx
	badTx.AssetAmount = 101
	err = l.appendUnvalidatedTx(t, initAccounts, initSecrets, badTx, ad)
	a.Error(err)
	a.Contains(err.Error(), "underflow on subtracting 101 from sender amount 100")

	badTx = correctAssetTransfer
	badTx.XferAsset = assetIdx
	err = l.appendUnvalidatedTx(t, initAccounts, initSecrets, badTx, ad)
	a.Error(err)
	a.Contains(err.Error(), fmt.Sprintf("asset %d missing from", assetIdx))

	a.NoError(l.appendUnvalidatedTx(t, initAccounts, initSecrets, correctAppCreate, ad))
	appIdx = 2 // the second successful txn

	badTx = correctAppCreate
	program := make([]byte, len(approvalProgram))
	copy(program, approvalProgram)
	program[0] = '\x01'
	badTx.ApprovalProgram = program
	err = l.appendUnvalidatedTx(t, initAccounts, initSecrets, badTx, ad)
	a.Error(err)
	a.Contains(err.Error(), "program version must be >= 2")

	badTx = correctAppCreate
	badTx.ApplicationID = appIdx
	err = l.appendUnvalidatedTx(t, initAccounts, initSecrets, badTx, ad)
	a.Error(err)
	a.Contains(err.Error(), "programs may only be specified during application creation or update")

	badTx = correctAppCall
	badTx.ApplicationID = 0
	err = l.appendUnvalidatedTx(t, initAccounts, initSecrets, badTx, ad)
	a.Error(err)
	a.Contains(err.Error(), "ApprovalProgram: invalid program (empty)")
	badTx.ApprovalProgram = []byte{242}
	err = l.appendUnvalidatedTx(t, initAccounts, initSecrets, badTx, ad)
	a.Error(err)
	a.Contains(err.Error(), "ApprovalProgram: invalid version")

	correctAppCall.ApplicationID = appIdx
	a.NoError(l.appendUnvalidatedTx(t, initAccounts, initSecrets, correctAppCall, ad))
}

func addEmptyValidatedBlock(t *testing.T, l *Ledger, initAccounts map[basics.Address]basics.AccountData) {
	a := require.New(t)

	backlogPool := execpool.MakeBacklog(nil, 0, execpool.LowPriority, nil)
	defer backlogPool.Shutdown()

	blk := makeNewEmptyBlock(t, l, t.Name(), initAccounts)
	vb, err := l.Validate(context.Background(), blk, backlogPool)
	a.NoError(err)
	err = l.AddValidatedBlock(*vb, agreement.Certificate{})
	a.NoError(err)
}

// TestLedgerAppCrossRoundWrites ensures app state writes survive between rounds
func TestLedgerAppCrossRoundWrites(t *testing.T) {
	partitiontest.PartitionTest(t)

	a := require.New(t)

	protoName := protocol.ConsensusV24
	genesisInitState, initSecrets := ledgertesting.GenerateInitState(t, protoName, 100)
	const inMem = true
	log := logging.TestingLog(t)
	cfg := config.GetDefaultLocal()
	cfg.Archival = true
	l, err := OpenLedger(log, t.Name(), inMem, genesisInitState, cfg)
	a.NoError(err, "could not open ledger")
	defer l.Close()

	proto := config.Consensus[protoName]
	poolAddr := testPoolAddr
	sinkAddr := testSinkAddr

	initAccounts := genesisInitState.Accounts
	var addrList []basics.Address
	for addr := range initAccounts {
		if addr != poolAddr && addr != sinkAddr {
			addrList = append(addrList, addr)
		}
	}

	creator := addrList[0]
	user := addrList[1]
	correctTxHeader := transactions.Header{
		Sender:      creator,
		Fee:         basics.MicroAlgos{Raw: proto.MinTxnFee * 2},
		FirstValid:  l.Latest() + 1,
		LastValid:   l.Latest() + 10,
		GenesisID:   t.Name(),
		GenesisHash: genesisInitState.GenesisHash,
	}

	counter := `#pragma version 2
// a simple global and local calls counter app
byte "counter"
dup
app_global_get
int 1
+
app_global_put  // update the counter
int 0
int 0
app_opted_in
bnz opted_in
int 1
return
opted_in:
int 0  // account idx for app_local_put
byte "counter"
int 0
byte "counter"
app_local_get
int 1  // increment
+
app_local_put
int 1
`
	ops, err := logic.AssembleString(counter)
	a.NoError(err)
	approvalProgram := ops.Program

	clearStateProgram := []byte("\x02") // empty
	appcreateFields := transactions.ApplicationCallTxnFields{
		ApprovalProgram:   approvalProgram,
		ClearStateProgram: clearStateProgram,
		GlobalStateSchema: basics.StateSchema{NumUint: 1},
		LocalStateSchema:  basics.StateSchema{NumUint: 1},
	}
	appcreate := transactions.Transaction{
		Type:                     protocol.ApplicationCallTx,
		Header:                   correctTxHeader,
		ApplicationCallTxnFields: appcreateFields,
	}

	ad := transactions.ApplyData{EvalDelta: transactions.EvalDelta{GlobalDelta: basics.StateDelta{
		"counter": basics.ValueDelta{Action: basics.SetUintAction, Uint: 1},
	}}}
	a.NoError(l.appendUnvalidatedTx(t, initAccounts, initSecrets, appcreate, ad))
	var appIdx basics.AppIndex = 1

	rnd := l.Latest()
	acctRes, err := l.LookupApplication(rnd, creator, appIdx)
	a.NoError(err)
	a.Equal(basics.TealValue{Type: basics.TealUintType, Uint: 1}, acctRes.AppParams.GlobalState["counter"])

	addEmptyValidatedBlock(t, l, initAccounts)
	addEmptyValidatedBlock(t, l, initAccounts)

	appcallFields := transactions.ApplicationCallTxnFields{
		OnCompletion: transactions.OptInOC,
	}

	correctTxHeader.Sender = user
	appcall := transactions.Transaction{
		Type:                     protocol.ApplicationCallTx,
		Header:                   correctTxHeader,
		ApplicationCallTxnFields: appcallFields,
	}
	appcall.ApplicationID = appIdx
	ad = transactions.ApplyData{EvalDelta: transactions.EvalDelta{
		GlobalDelta: basics.StateDelta{
			"counter": basics.ValueDelta{Action: basics.SetUintAction, Uint: 2},
		},
		LocalDeltas: map[uint64]basics.StateDelta{
			0: {
				"counter": basics.ValueDelta{Action: basics.SetUintAction, Uint: 1},
			},
		},
	}}
	a.NoError(l.appendUnvalidatedTx(t, initAccounts, initSecrets, appcall, ad))

	rnd = l.Latest()
	acctworRes, err := l.LookupApplication(rnd, creator, appIdx)
	a.NoError(err)
	a.Equal(basics.TealValue{Type: basics.TealUintType, Uint: 2}, acctworRes.AppParams.GlobalState["counter"])

	addEmptyValidatedBlock(t, l, initAccounts)

	acctworRes, err = l.LookupApplication(l.Latest()-1, creator, appIdx)
	a.NoError(err)
	a.Equal(basics.TealValue{Type: basics.TealUintType, Uint: 2}, acctworRes.AppParams.GlobalState["counter"])

	acctRes, err = l.LookupApplication(rnd, user, appIdx)
	a.NoError(err)
	a.Equal(basics.TealValue{Type: basics.TealUintType, Uint: 1}, acctRes.AppLocalState.KeyValue["counter"])
}

// TestLedgerAppMultiTxnWrites ensures app state writes in multiple txn are applied
func TestLedgerAppMultiTxnWrites(t *testing.T) {
	partitiontest.PartitionTest(t)

	a := require.New(t)

	protoName := protocol.ConsensusV24
	genesisInitState, initSecrets := ledgertesting.GenerateInitState(t, protoName, 100)
	const inMem = true
	log := logging.TestingLog(t)
	cfg := config.GetDefaultLocal()
	cfg.Archival = true
	l, err := OpenLedger(log, t.Name(), inMem, genesisInitState, cfg)
	a.NoError(err, "could not open ledger")
	defer l.Close()

	proto := config.Consensus[protoName]
	poolAddr := testPoolAddr
	sinkAddr := testSinkAddr

	initAccounts := genesisInitState.Accounts
	var addrList []basics.Address
	for addr := range initAccounts {
		if addr != poolAddr && addr != sinkAddr {
			addrList = append(addrList, addr)
		}
	}

	creator := addrList[0]
	user := addrList[1]
	genesisID := t.Name()
	correctTxHeader := transactions.Header{
		Sender:      creator,
		Fee:         basics.MicroAlgos{Raw: proto.MinTxnFee * 2},
		FirstValid:  l.Latest() + 1,
		LastValid:   l.Latest() + 10,
		GenesisID:   genesisID,
		GenesisHash: genesisInitState.GenesisHash,
	}

	value := byte(10)
	sum := `#pragma version 2
// add a value from args to a key
byte "key"              // [key]
dup                     // [key, key]
app_global_get          // [key, val]
txna ApplicationArgs 0  // [key, val, arg]
btoi                    // [key, val, arg]
+                       // [key, val+arg]
app_global_put          // []
int 1                   // [1]
`
	ops, err := logic.AssembleString(sum)
	a.NoError(err)
	approvalProgram := ops.Program

	clearStateProgram := []byte("\x02") // empty
	appcreateFields := transactions.ApplicationCallTxnFields{
		ApprovalProgram:   approvalProgram,
		ClearStateProgram: clearStateProgram,
		GlobalStateSchema: basics.StateSchema{NumUint: 1},
		ApplicationArgs:   [][]byte{{value}},
	}
	correctTxHeader.Sender = creator
	appcreate := transactions.Transaction{
		Type:                     protocol.ApplicationCallTx,
		Header:                   correctTxHeader,
		ApplicationCallTxnFields: appcreateFields,
	}

	ad := transactions.ApplyData{EvalDelta: transactions.EvalDelta{GlobalDelta: basics.StateDelta{
		"key": basics.ValueDelta{Action: basics.SetUintAction, Uint: uint64(value)},
	}}}

	a.NoError(l.appendUnvalidatedTx(t, initAccounts, initSecrets, appcreate, ad))
	var appIdx basics.AppIndex = 1

	rnd := l.Latest()
	acctRes, err := l.LookupApplication(rnd, creator, appIdx)
	a.NoError(err)
	a.Equal(basics.TealValue{Type: basics.TealUintType, Uint: uint64(value)}, acctRes.AppParams.GlobalState["key"])

	// make two app call txns and put into the same block, with and without groupping
	var tests = []struct {
		groupped bool
		base     byte
		val1     byte
		val2     byte
	}{
		{true, byte(value), byte(11), byte(17)},
		{false, byte(value + 11 + 17), byte(13), byte(19)},
	}
	for _, test := range tests {
		t.Run(fmt.Sprintf("groupped %v", test.groupped), func(t *testing.T) {
			a := require.New(t)

			base := test.base
			value1 := test.val1
			appcallFields1 := transactions.ApplicationCallTxnFields{
				ApplicationID:   appIdx,
				OnCompletion:    transactions.NoOpOC,
				ApplicationArgs: [][]byte{{value1}},
			}
			correctTxHeader.Sender = creator
			appcall1 := transactions.Transaction{
				Type:                     protocol.ApplicationCallTx,
				Header:                   correctTxHeader,
				ApplicationCallTxnFields: appcallFields1,
			}
			ad1 := transactions.ApplyData{EvalDelta: transactions.EvalDelta{GlobalDelta: basics.StateDelta{
				"key": basics.ValueDelta{Action: basics.SetUintAction, Uint: uint64(base + value1)},
			}}}

			value2 := test.val2
			appcallFields2 := transactions.ApplicationCallTxnFields{
				ApplicationID:   appIdx,
				OnCompletion:    transactions.NoOpOC,
				ApplicationArgs: [][]byte{{value2}},
			}
			correctTxHeader.Sender = user
			appcall2 := transactions.Transaction{
				Type:                     protocol.ApplicationCallTx,
				Header:                   correctTxHeader,
				ApplicationCallTxnFields: appcallFields2,
			}
			ad2 := transactions.ApplyData{EvalDelta: transactions.EvalDelta{GlobalDelta: basics.StateDelta{
				"key": basics.ValueDelta{Action: basics.SetUintAction, Uint: uint64(base + value1 + value2)},
			}}}

			a.NotEqual(appcall1.Sender, appcall2.Sender)

			if test.groupped {
				var group transactions.TxGroup
				group.TxGroupHashes = []crypto.Digest{crypto.HashObj(appcall1), crypto.HashObj(appcall2)}
				appcall1.Group = crypto.HashObj(group)
				appcall2.Group = crypto.HashObj(group)
			}

			stx1 := sign(initSecrets, appcall1)
			stx2 := sign(initSecrets, appcall2)

			blk := makeNewEmptyBlock(t, l, genesisID, initAccounts)
			txib1, err := blk.EncodeSignedTxn(stx1, ad1)
			a.NoError(err)
			txib2, err := blk.EncodeSignedTxn(stx2, ad2)
			a.NoError(err)
			blk.TxnCounter = blk.TxnCounter + 2
			blk.Payset = append(blk.Payset, txib1, txib2)
			blk.TxnCommitments, err = blk.PaysetCommit()
			a.NoError(err)
			err = l.appendUnvalidated(blk)
			a.NoError(err)

			expected := uint64(base + value1 + value2)
			rnd = l.Latest()
			acctworRes, err := l.LookupApplication(rnd, creator, appIdx)
			a.NoError(err)
			a.Equal(basics.TealValue{Type: basics.TealUintType, Uint: expected}, acctworRes.AppParams.GlobalState["key"])
		})
	}
}

func testLedgerSingleTxApplyData(t *testing.T, version protocol.ConsensusVersion) {
	a := require.New(t)

	backlogPool := execpool.MakeBacklog(nil, 0, execpool.LowPriority, nil)
	defer backlogPool.Shutdown()

	genesisInitState, initSecrets := ledgertesting.GenerateInitState(t, version, 100)
	const inMem = true
	log := logging.TestingLog(t)
	cfg := config.GetDefaultLocal()
	cfg.Archival = true
	l, err := OpenLedger(log, t.Name(), inMem, genesisInitState, cfg)
	a.NoError(err, "could not open ledger")
	defer l.Close()

	proto := config.Consensus[version]
	poolAddr := testPoolAddr
	sinkAddr := testSinkAddr

	var addrList []basics.Address
	initAccounts := genesisInitState.Accounts
	for addr := range initAccounts {
		if addr != poolAddr && addr != sinkAddr {
			addrList = append(addrList, addr)
		}
	}

	correctTxHeader := transactions.Header{
		Sender:      addrList[0],
		Fee:         basics.MicroAlgos{Raw: proto.MinTxnFee * 2},
		FirstValid:  l.Latest() + 1,
		LastValid:   l.Latest() + 10,
		GenesisID:   t.Name(),
		GenesisHash: crypto.Hash([]byte(t.Name())),
	}

	correctPayFields := transactions.PaymentTxnFields{
		Receiver: addrList[1],
		Amount:   basics.MicroAlgos{Raw: initAccounts[addrList[0]].MicroAlgos.Raw / 10},
	}

	correctPay := transactions.Transaction{
		Type:             protocol.PaymentTx,
		Header:           correctTxHeader,
		PaymentTxnFields: correctPayFields,
	}

	correctCloseFields := transactions.PaymentTxnFields{
		CloseRemainderTo: addrList[2],
	}

	correctClose := transactions.Transaction{
		Type:             protocol.PaymentTx,
		Header:           correctTxHeader,
		PaymentTxnFields: correctCloseFields,
	}

	var votePK crypto.OneTimeSignatureVerifier
	var selPK crypto.VRFVerifier
	votePK[0] = 1
	selPK[0] = 2
	correctKeyregFields := transactions.KeyregTxnFields{
		VotePK:          votePK,
		SelectionPK:     selPK,
		VoteKeyDilution: proto.DefaultKeyDilution,
		VoteFirst:       0,
		VoteLast:        10000,
	}

	// depends on what the concensus is need to generate correct KeyregTxnFields.
	if proto.EnableStateProofKeyregCheck {
		frst, lst := uint64(correctKeyregFields.VoteFirst), uint64(correctKeyregFields.VoteLast)
		store, err := db.MakeAccessor("test-DB", false, true)
		a.NoError(err)
		defer store.Close()
		root, err := account.GenerateRoot(store)
		a.NoError(err)
		p, err := account.FillDBWithParticipationKeys(store, root.Address(), basics.Round(frst), basics.Round(lst), config.Consensus[protocol.ConsensusCurrentVersion].DefaultKeyDilution)
		signer := p.Participation.StateProofSecrets
		require.NoError(t, err)

		correctKeyregFields.StateProofPK = signer.GetVerifier().Commitment
	}

	correctKeyreg := transactions.Transaction{
		Type:            protocol.KeyRegistrationTx,
		Header:          correctTxHeader,
		KeyregTxnFields: correctKeyregFields,
	}
	correctKeyreg.Sender = addrList[1]

	var badTx transactions.Transaction
	var ad transactions.ApplyData

	badTx = correctPay
	badTx.GenesisID = "invalid"
	a.Error(l.appendUnvalidatedTx(t, initAccounts, initSecrets, badTx, ad), "added tx with invalid genesis ID")

	badTx = correctPay
	badTx.Type = "invalid"
	a.Error(l.appendUnvalidatedTx(t, initAccounts, initSecrets, badTx, ad), "added tx with invalid tx type")

	badTx = correctPay
	badTx.KeyregTxnFields = correctKeyregFields
	a.Error(l.appendUnvalidatedTx(t, initAccounts, initSecrets, badTx, ad), "added pay tx with keyreg fields set")

	badTx = correctKeyreg
	badTx.PaymentTxnFields = correctPayFields
	a.Error(l.appendUnvalidatedTx(t, initAccounts, initSecrets, badTx, ad), "added keyreg tx with pay fields set")

	badTx = correctKeyreg
	badTx.PaymentTxnFields = correctCloseFields
	a.Error(l.appendUnvalidatedTx(t, initAccounts, initSecrets, badTx, ad), "added keyreg tx with pay (close) fields set")

	badTx = correctPay
	badTx.FirstValid = badTx.LastValid + 1
	a.Error(l.appendUnvalidatedTx(t, initAccounts, initSecrets, badTx, ad), "added tx with FirstValid > LastValid")

	badTx = correctPay
	badTx.LastValid += basics.Round(proto.MaxTxnLife)
	a.Error(l.appendUnvalidatedTx(t, initAccounts, initSecrets, badTx, ad), "added tx with overly long validity")

	badTx = correctPay
	badTx.LastValid = l.Latest()
	a.Error(l.appendUnvalidatedTx(t, initAccounts, initSecrets, badTx, ad), "added expired tx")

	badTx = correctPay
	badTx.FirstValid = l.Latest() + 2
	a.Error(l.appendUnvalidatedTx(t, initAccounts, initSecrets, badTx, ad), "added tx which is not valid yet")

	badTx = correctPay
	badTx.Note = make([]byte, proto.MaxTxnNoteBytes+1)
	a.Error(l.appendUnvalidatedTx(t, initAccounts, initSecrets, badTx, ad), "added tx with overly large note field")

	badTx = correctPay
	badTx.Sender = basics.Address{}
	a.Error(l.appendUnvalidatedTx(t, initAccounts, initSecrets, badTx, ad), "added tx send from zero address")

	badTx = correctPay
	badTx.Fee = basics.MicroAlgos{}
	a.Error(l.appendUnvalidatedTx(t, initAccounts, initSecrets, badTx, ad), "added tx with zero fee")

	badTx = correctPay
	badTx.Fee = basics.MicroAlgos{Raw: proto.MinTxnFee - 1}
	a.Error(l.appendUnvalidatedTx(t, initAccounts, initSecrets, badTx, ad), "added tx with fee below minimum")

	badTx = correctKeyreg
	fee, overflow := basics.OAddA(initAccounts[badTx.Sender].MicroAlgos, basics.MicroAlgos{Raw: 1})
	a.False(overflow)
	badTx.Fee = fee
	a.Error(l.appendUnvalidatedTx(t, initAccounts, initSecrets, badTx, ad), "added keyreg tx with fee above user balance")

	// TODO try excessive spending given distribution of some number of rewards

	badTx = correctPay
	sbadTx := sign(initSecrets, badTx)
	sbadTx.Sig = crypto.Signature{}
	a.Error(l.appendUnvalidatedSignedTx(t, initAccounts, sbadTx, ad), "added tx with no signature")

	badTx = correctPay
	remainder, overflow := basics.OSubA(initAccounts[badTx.Sender].MicroAlgos, badTx.Amount)
	a.False(overflow)
	fee, overflow = basics.OAddA(remainder, basics.MicroAlgos{Raw: 1})
	a.False(overflow)
	badTx.Fee = fee
	a.Error(l.appendUnvalidatedTx(t, initAccounts, initSecrets, badTx, ad), "overspent with (amount + fee)")

	adClose := ad
	adClose.ClosingAmount = initAccounts[correctClose.Sender].MicroAlgos
	adClose.ClosingAmount, _ = basics.OSubA(adClose.ClosingAmount, correctPay.Amount)
	adClose.ClosingAmount, _ = basics.OSubA(adClose.ClosingAmount, correctPay.Fee)
	adClose.ClosingAmount, _ = basics.OSubA(adClose.ClosingAmount, correctClose.Amount)
	adClose.ClosingAmount, _ = basics.OSubA(adClose.ClosingAmount, correctClose.Fee)

	adCloseWrong := adClose
	adCloseWrong.ClosingAmount.Raw++

	a.NoError(l.appendUnvalidatedTx(t, initAccounts, initSecrets, correctPay, ad), "could not add payment transaction")
	a.Error(l.appendUnvalidatedTx(t, initAccounts, initSecrets, correctClose, adCloseWrong), "closed transaction with wrong ApplyData")
	a.NoError(l.appendUnvalidatedTx(t, initAccounts, initSecrets, correctClose, adClose), "could not add close transaction")
	a.NoError(l.appendUnvalidatedTx(t, initAccounts, initSecrets, correctKeyreg, ad), "could not add key registration")

	a.Error(l.appendUnvalidatedTx(t, initAccounts, initSecrets, correctKeyreg, ad), "added duplicate tx")

	leaseReleaseRound := l.Latest() + 10
	correctPayLease := correctPay
	correctPayLease.Sender = addrList[3]
	correctPayLease.Lease[0] = 1
	correctPayLease.LastValid = leaseReleaseRound
	if proto.SupportTransactionLeases {
		a.NoError(l.appendUnvalidatedTx(t, initAccounts, initSecrets, correctPayLease, ad), "could not add payment transaction with payment lease")

		correctPayLease.Note = make([]byte, 1)
		correctPayLease.Note[0] = 1
		correctPayLease.LastValid += 10
		a.Error(l.appendUnvalidatedTx(t, initAccounts, initSecrets, correctPayLease, ad), "added payment transaction with matching transaction lease")
		correctPayLeaseOther := correctPayLease
		correctPayLeaseOther.Sender = addrList[4]
		a.NoError(l.appendUnvalidatedTx(t, initAccounts, initSecrets, correctPayLeaseOther, ad), "could not add payment transaction with matching lease but different sender")
		correctPayLeaseOther = correctPayLease
		correctPayLeaseOther.Lease[0]++
		a.NoError(l.appendUnvalidatedTx(t, initAccounts, initSecrets, correctPayLeaseOther, ad), "could not add payment transaction with matching sender but different lease")

		for l.Latest() < leaseReleaseRound {
			a.Error(l.appendUnvalidatedTx(t, initAccounts, initSecrets, correctPayLease, ad), "added payment transaction with matching transaction lease")

			var totalRewardUnits uint64
			for _, acctdata := range initAccounts {
				totalRewardUnits += acctdata.MicroAlgos.RewardUnits(proto)
			}
			poolBal, _, _, err := l.LookupLatest(testPoolAddr)
			a.NoError(err, "could not get incentive pool balance")
			lastBlock, err := l.Block(l.Latest())
			a.NoError(err, "could not get last block")

			correctHeader := bookkeeping.BlockHeader{
				GenesisID:    t.Name(),
				Round:        l.Latest() + 1,
				Branch:       lastBlock.Hash(),
				TimeStamp:    0,
				RewardsState: lastBlock.NextRewardsState(l.Latest()+1, proto, poolBal.MicroAlgos, totalRewardUnits, logging.Base()),
				UpgradeState: lastBlock.UpgradeState,
				// Seed:       does not matter,
				// UpgradeVote: empty,
			}
			correctHeader.RewardsPool = testPoolAddr
			correctHeader.FeeSink = testSinkAddr

			if proto.SupportGenesisHash {
				correctHeader.GenesisHash = crypto.Hash([]byte(t.Name()))
			}

			initNextBlockHeader(&correctHeader, lastBlock, proto)

			correctBlock := bookkeeping.Block{BlockHeader: correctHeader}
			correctBlock.TxnCommitments, err = correctBlock.PaysetCommit()
			a.NoError(err)

			a.NoError(l.appendUnvalidated(correctBlock), "could not add block with correct header")
		}

		a.NoError(l.appendUnvalidatedTx(t, initAccounts, initSecrets, correctPayLease, ad), "could not add payment transaction after lease was dropped")
	} else {
		a.Error(l.appendUnvalidatedTx(t, initAccounts, initSecrets, correctPayLease, ad), "added payment transaction with transaction lease unsupported by protocol version")
	}
}

func TestLedgerSingleTxApplyData(t *testing.T) {
	partitiontest.PartitionTest(t)

	testLedgerSingleTxApplyData(t, protocol.ConsensusCurrentVersion)
}

// SupportTransactionLeases was introduced after v18.
func TestLedgerSingleTxApplyDataV18(t *testing.T) {
	partitiontest.PartitionTest(t)

	testLedgerSingleTxApplyData(t, protocol.ConsensusV18)
}

func TestLedgerSingleTxApplyDataFuture(t *testing.T) {
	partitiontest.PartitionTest(t)

	testLedgerSingleTxApplyData(t, protocol.ConsensusFuture)
}

func TestLedgerRegressionFaultyLeaseFirstValidCheckOld(t *testing.T) {
	partitiontest.PartitionTest(t)

	testLedgerRegressionFaultyLeaseFirstValidCheck2f3880f7(t, protocol.ConsensusV22)
}

func TestLedgerRegressionFaultyLeaseFirstValidCheckV23(t *testing.T) {
	partitiontest.PartitionTest(t)

	testLedgerRegressionFaultyLeaseFirstValidCheck2f3880f7(t, protocol.ConsensusV23)
}

func TestLedgerRegressionFaultyLeaseFirstValidCheck(t *testing.T) {
	partitiontest.PartitionTest(t)

	testLedgerRegressionFaultyLeaseFirstValidCheck2f3880f7(t, protocol.ConsensusCurrentVersion)
}

func TestLedgerRegressionFaultyLeaseFirstValidCheckFuture(t *testing.T) {
	partitiontest.PartitionTest(t)

	testLedgerRegressionFaultyLeaseFirstValidCheck2f3880f7(t, protocol.ConsensusFuture)
}

func testLedgerRegressionFaultyLeaseFirstValidCheck2f3880f7(t *testing.T, version protocol.ConsensusVersion) {
	a := require.New(t)

	genesisInitState, initSecrets := ledgertesting.GenerateInitState(t, version, 100)
	const inMem = true
	cfg := config.GetDefaultLocal()
	cfg.Archival = true
	log := logging.TestingLog(t)
	l, err := OpenLedger(log, t.Name(), inMem, genesisInitState, cfg)
	a.NoError(err, "could not open ledger")
	defer l.Close()

	proto := config.Consensus[version]
	poolAddr := testPoolAddr
	sinkAddr := testSinkAddr

	initAccounts := genesisInitState.Accounts
	var addrList []basics.Address
	for addr := range initAccounts {
		if addr != poolAddr && addr != sinkAddr {
			addrList = append(addrList, addr)
		}
	}

	correctTxHeader := transactions.Header{
		Sender:      addrList[0],
		Fee:         basics.MicroAlgos{Raw: proto.MinTxnFee * 2},
		FirstValid:  l.Latest() + 1,
		LastValid:   l.Latest() + 10,
		GenesisID:   t.Name(),
		GenesisHash: crypto.Hash([]byte(t.Name())),
	}

	correctPayFields := transactions.PaymentTxnFields{
		Receiver: addrList[1],
		Amount:   basics.MicroAlgos{Raw: initAccounts[addrList[0]].MicroAlgos.Raw / 10},
	}

	correctPay := transactions.Transaction{
		Type:             protocol.PaymentTx,
		Header:           correctTxHeader,
		PaymentTxnFields: correctPayFields,
	}

	var ad transactions.ApplyData

	correctPayLease := correctPay
	correctPayLease.Sender = addrList[3]
	correctPayLease.Lease[0] = 1

	a.NoError(l.appendUnvalidatedTx(t, initAccounts, initSecrets, correctPayLease, ad), "could not add initial payment transaction")

	correctPayLease.FirstValid = l.Latest() + 1
	correctPayLease.LastValid = l.Latest() + 10

	if proto.FixTransactionLeases {
		a.Error(l.appendUnvalidatedTx(t, initAccounts, initSecrets, correctPayLease, ad), "added payment transaction with overlapping lease")
	} else {
		a.NoError(l.appendUnvalidatedTx(t, initAccounts, initSecrets, correctPayLease, ad), "should allow leasing payment transaction with newer FirstValid")
	}
}

func TestLedgerBlockHdrCaching(t *testing.T) {
	partitiontest.PartitionTest(t)
	a := require.New(t)

	dbName := fmt.Sprintf("%s.%d", t.Name(), crypto.RandUint64())
	genesisInitState := getInitState()
	const inMem = true
	cfg := config.GetDefaultLocal()
	cfg.Archival = true
	log := logging.TestingLog(t)
	log.SetLevel(logging.Info)
	l, err := OpenLedger(log, dbName, inMem, genesisInitState, cfg)
	a.NoError(err)
	defer l.Close()

	blk := genesisInitState.Block

	for i := 0; i < 1024; i++ {
		blk.BlockHeader.Round++
		blk.BlockHeader.TimeStamp += int64(crypto.RandUint64() % 100 * 1000)
		err := l.AddBlock(blk, agreement.Certificate{})
		a.NoError(err)

		hdr, err := l.BlockHdr(blk.BlockHeader.Round)
		a.NoError(err)
		a.Equal(blk.BlockHeader, hdr)
	}

	rnd := basics.Round(128)
	hdr, err := l.BlockHdr(rnd) // should update LRU cache but not latestBlockHeaderCache
	a.NoError(err)
	a.Equal(rnd, hdr.Round)

	_, exists := l.headerCache.lruCache.Get(rnd)
	a.True(exists)

	_, exists = l.headerCache.latestHeaderCache.get(rnd)
	a.False(exists)
}

func BenchmarkLedgerBlockHdrCaching(b *testing.B) {
	benchLedgerCache(b, 1024-256+1)
}

func BenchmarkLedgerBlockHdrWithoutCaching(b *testing.B) {
	benchLedgerCache(b, 100)
}

type nullWriter struct{} // logging output not required

func (w nullWriter) Write(data []byte) (n int, err error) {
	return len(data), nil
}

func benchLedgerCache(b *testing.B, startRound basics.Round) {
	a := require.New(b)

	dbName := fmt.Sprintf("%s.%d", b.Name(), crypto.RandUint64())
	genesisInitState := getInitState()
	const inMem = false // benchmark actual DB stored in disk instead of on memory
	cfg := config.GetDefaultLocal()
	cfg.Archival = true
	log := logging.TestingLog(b)
	log.SetOutput(nullWriter{})
	l, err := OpenLedger(log, dbName, inMem, genesisInitState, cfg)
	a.NoError(err)
	defer func() { // close ledger and remove temporary DB file
		l.Close()
		err := os.Remove(dbName + ".tracker.sqlite")
		if err != nil {
			fmt.Printf("os.Remove: %v \n", err)
		}
		err = os.Remove(dbName + ".block.sqlite")
		if err != nil {
			fmt.Printf("os.Remove: %v \n", err)
		}

	}()

	blk := genesisInitState.Block

	// Fill ledger (and its cache) with blocks
	for i := 0; i < 1024; i++ {
		blk.BlockHeader.Round++
		blk.BlockHeader.TimeStamp += int64(crypto.RandUint64() % 100 * 1000)
		err := l.AddBlock(blk, agreement.Certificate{})
		a.NoError(err)
	}

	for i := 0; i < b.N; i++ {
		for j := startRound; j < startRound+256; j++ { // these rounds should be in cache
			hdr, err := l.BlockHdr(j)
			a.NoError(err)
			a.Equal(j, hdr.Round)
		}
	}
}

func TestLedgerReload(t *testing.T) {
	partitiontest.PartitionTest(t)

	dbName := fmt.Sprintf("%s.%d", t.Name(), crypto.RandUint64())
	genesisInitState := getInitState()
	const inMem = true
	cfg := config.GetDefaultLocal()
	cfg.Archival = true
	log := logging.TestingLog(t)
	log.SetLevel(logging.Info)
	l, err := OpenLedger(log, dbName, inMem, genesisInitState, cfg)
	require.NoError(t, err)
	defer l.Close()

	blk := genesisInitState.Block
	for i := 0; i < 128; i++ {
		blk.BlockHeader.Round++
		blk.BlockHeader.TimeStamp += int64(crypto.RandUint64() % 100 * 1000)
		err = l.AddBlock(blk, agreement.Certificate{})
		require.NoError(t, err)

		if i%7 == 0 {
			err = l.reloadLedger()
			require.NoError(t, err)

			// if we reloaded it before it got committed, we need to roll back the round counter.
			if latestCommitted, _ := l.LatestCommitted(); latestCommitted != blk.BlockHeader.Round {
				blk.BlockHeader.Round = latestCommitted
			}
		}
		if i%13 == 0 {
			l.WaitForCommit(blk.Round())
		}
	}
}

// TestGetLastCatchpointLabel tests ledger.GetLastCatchpointLabel is returning the correct value.
func TestGetLastCatchpointLabel(t *testing.T) {
	partitiontest.PartitionTest(t)

	//initLedger
	genesisInitState, _ := ledgertesting.GenerateInitState(t, protocol.ConsensusCurrentVersion, 100)
	const inMem = true
	log := logging.TestingLog(t)
	cfg := config.GetDefaultLocal()
	cfg.Archival = true
	ledger, err := OpenLedger(log, t.Name(), inMem, genesisInitState, cfg)
	require.NoError(t, err, "could not open ledger")
	defer ledger.Close()

	// set some value
	lastCatchpointLabel := "someCatchpointLabel"
	ledger.catchpoint.lastCatchpointLabel = lastCatchpointLabel

	// verify the value is returned
	require.Equal(t, lastCatchpointLabel, ledger.GetLastCatchpointLabel())
}

// generate at least 3 asset and 3 app creatables, and return the ids
// of the asset/app with at least 3 elements less or equal.
func generateCreatables(numElementsPerSegement int) (
	randomCtbs map[basics.CreatableIndex]ledgercore.ModifiedCreatable,
	assetID3,
	appID3 basics.CreatableIndex,
	err error) {

	_, randomCtbs = randomCreatables(numElementsPerSegement)
	asCounter3 := 0
	apCounter3 := 0

	for x := 0; x < 10; x++ {
		// find the assetid greater than at least 2 assetids
		for cID, crtble := range randomCtbs {
			switch crtble.Ctype {
			case basics.AssetCreatable:
				if assetID3 == 0 {
					assetID3 = cID
					continue
				}
				asCounter3++
				if assetID3 < cID {
					assetID3 = cID
				}
			case basics.AppCreatable:
				if appID3 == 0 {
					appID3 = cID
					continue
				}
				apCounter3++
				if appID3 < cID {
					appID3 = cID
				}
			}
			if asCounter3 >= 3 && apCounter3 >= 3 {
				// found at least 3rd smallest of both
				break
			}
		}

		// there should be at least 3 asset and 3 app creatables generated.
		// In the rare event this does not happen, repeat... up to 10 times (x)
		if asCounter3 >= 3 && apCounter3 >= 3 {
			break
		}
	}
	if asCounter3 < 3 && apCounter3 < 3 {
		return nil, 0, 0, fmt.Errorf("could not generate 3 apps and 3 assets")
	}
	return
}

// TestListAssetsAndApplications tests the ledger.ListAssets and ledger.ListApplications
// interfaces. The detailed test on the correctness of these functions is given in:
// TestListCreatables (acctupdates_test.go)
func TestListAssetsAndApplications(t *testing.T) {
	partitiontest.PartitionTest(t)

	numElementsPerSegement := 10 // This is multiplied by 10. see randomCreatables

	//initLedger
	genesisInitState, _ := ledgertesting.GenerateInitState(t, protocol.ConsensusCurrentVersion, 100)
	const inMem = true
	log := logging.TestingLog(t)
	cfg := config.GetDefaultLocal()
	cfg.Archival = true
	ledger, err := OpenLedger(log, t.Name(), inMem, genesisInitState, cfg)
	require.NoError(t, err, "could not open ledger")
	defer ledger.Close()

	// ******* All results are obtained from the cache. Empty database *******
	// ******* No deletes                                              *******
	// get random data. Initial batch, no deletes
	randomCtbs, maxAsset, maxApp, err := generateCreatables(numElementsPerSegement)
	require.NoError(t, err)

	// set the cache
	ledger.accts.creatables = randomCtbs

	// Test ListAssets
	// Check the number of results limit
	results, err := ledger.ListAssets(basics.AssetIndex(maxAsset), 2)
	require.NoError(t, err)
	require.Equal(t, 2, len(results))
	// Check the max asset id limit
	results, err = ledger.ListAssets(basics.AssetIndex(maxAsset), 100)
	require.NoError(t, err)
	assetCount := 0
	for id, ctb := range randomCtbs {
		if ctb.Ctype == basics.AssetCreatable &&
			ctb.Created &&
			id <= maxAsset {
			assetCount++
		}
	}
	require.Equal(t, assetCount, len(results))

	// Test ListApplications
	// Check the number of results limit
	ledger.accts.creatables = randomCtbs
	results, err = ledger.ListApplications(basics.AppIndex(maxApp), 2)
	require.NoError(t, err)
	require.Equal(t, 2, len(results))
	// Check the max application id limit
	results, err = ledger.ListApplications(basics.AppIndex(maxApp), 100)
	require.NoError(t, err)
	appCount := 0
	for id, ctb := range randomCtbs {
		if ctb.Ctype == basics.AppCreatable &&
			ctb.Created &&
			id <= maxApp {
			appCount++
		}
	}
	require.Equal(t, appCount, len(results))
}

// TestLedgerVerifiesOldStateProofs test that if stateproof chain is delayed for X intervals (pass StateProofMaxRecoveryIntervals),
// The ledger will still be able to verify the state proof - i.e the ledger has the necessary data to verify it.
func TestLedgerVerifiesOldStateProofs(t *testing.T) {
	partitiontest.PartitionTest(t)

	// since the first state proof is expected to happen on stateproofInterval*2 we would start give-up on state proofs we would
	// give up on old state proofs only after stateproofInterval*3
	maxBlocks := int((config.Consensus[protocol.ConsensusFuture].StateProofMaxRecoveryIntervals + 2) * config.Consensus[protocol.ConsensusFuture].StateProofInterval)
	dbName := fmt.Sprintf("%s.%d", t.Name(), crypto.RandUint64())
	genesisInitState, initKeys := ledgertesting.GenerateInitState(t, protocol.ConsensusFuture, 10000000000)

	// place real values on the participation period, so we would create a commitment with some stake.
	accountsWithValid := make(map[basics.Address]basics.AccountData)
	for addr, elem := range genesisInitState.Accounts {
		newAccount := elem
		newAccount.Status = basics.Online
		newAccount.VoteFirstValid = 1
		newAccount.VoteLastValid = 10000
		newAccount.VoteKeyDilution = 10
		crypto.RandBytes(newAccount.VoteID[:])
		crypto.RandBytes(newAccount.SelectionID[:])
		crypto.RandBytes(newAccount.StateProofID[:])
		accountsWithValid[addr] = newAccount
	}
	genesisInitState.Accounts = accountsWithValid

	const inMem = true
	cfg := config.GetDefaultLocal()
	cfg.Archival = false
	log := logging.TestingLog(t)
	log.SetLevel(logging.Info)
	l, err := OpenLedger(log, dbName, inMem, genesisInitState, cfg)
	require.NoError(t, err)
	defer l.Close()

	lastBlock, err := l.Block(l.Latest())
	require.NoError(t, err)
	proto := config.Consensus[lastBlock.CurrentProtocol]
	accounts := make(map[basics.Address]basics.AccountData, len(genesisInitState.Accounts)+maxBlocks)
	keys := make(map[basics.Address]*crypto.SignatureSecrets, len(initKeys)+maxBlocks)
	// regular addresses: all init accounts minus pools

	addresses := make([]basics.Address, len(genesisInitState.Accounts)-2, len(genesisInitState.Accounts)+maxBlocks)
	i := 0
	for addr := range genesisInitState.Accounts {
		if addr != testPoolAddr && addr != testSinkAddr {
			addresses[i] = addr
			i++
		}
		accounts[addr] = genesisInitState.Accounts[addr]
		keys[addr] = initKeys[addr]
	}

	for i := 0; i < maxBlocks; i++ {
		addDummyBlock(t, addresses, proto, l, initKeys, genesisInitState)
	}
	backlogPool := execpool.MakeBacklog(nil, 0, execpool.LowPriority, nil)
	defer backlogPool.Shutdown()

	// On this round there is no give up on any state proof - so we would be able to verify an old state proof txn.

	// We now create block with stateproof transaction. since we don't want to complicate the test and create
	// a cryptographically correct stateproof we would make sure that only the crypto part of the verification fails.
	blk := createBlkWithStateproof(t, maxBlocks, proto, genesisInitState, l, accounts)
	_, err = l.Validate(context.Background(), blk, backlogPool)
	require.ErrorContains(t, err, "state proof crypto error")

	for i := uint64(0); i < proto.StateProofInterval; i++ {
		addDummyBlock(t, addresses, proto, l, initKeys, genesisInitState)
	}

	l.WaitForCommit(l.Latest())
	// at this point the ledger would remove the voters block header. However, since
	// the ledger uses the stateproof verification tracker the state proof be validated (or at least fail on the crypto part)

	blk = createBlkWithStateproof(t, maxBlocks, proto, genesisInitState, l, accounts)

	votersRound := basics.Round(proto.StateProofInterval)
	_, err = l.BlockHdr(votersRound)
	require.Error(t, err)
	expectedErr := &ledgercore.ErrNoEntry{}
	require.True(t, errors.As(err, expectedErr), fmt.Sprintf("got error %s", err))

	_, err = l.Validate(context.Background(), blk, backlogPool)
	require.ErrorContains(t, err, "state proof crypto error")
}

func createBlkWithStateproof(t *testing.T, maxBlocks int, proto config.ConsensusParams, genesisInitState ledgercore.InitState, l *Ledger, accounts map[basics.Address]basics.AccountData) bookkeeping.Block {
	sp := stateproof.StateProof{SignedWeight: 5000000000000000}
	var stxn transactions.SignedTxn
	stxn.Txn.Type = protocol.StateProofTx
	stxn.Txn.Sender = transactions.StateProofSender
	stxn.Txn.FirstValid = basics.Round(uint64(maxBlocks) - proto.StateProofInterval)
	stxn.Txn.LastValid = stxn.Txn.FirstValid + basics.Round(proto.MaxTxnLife)
	stxn.Txn.GenesisHash = genesisInitState.GenesisHash
	stxn.Txn.StateProofType = protocol.StateProofBasic
	stxn.Txn.Message.LastAttestedRound = 512
	stxn.Txn.StateProof = sp

	blk := makeNewEmptyBlock(t, l, t.Name(), accounts)
	proto = config.Consensus[blk.CurrentProtocol]
	for _, stx := range []transactions.SignedTxn{stxn} {
		txib, err := blk.EncodeSignedTxn(stx, transactions.ApplyData{})
		require.NoError(t, err)
		if proto.TxnCounter {
			blk.TxnCounter = blk.TxnCounter + 1
		}
		blk.Payset = append(blk.Payset, txib)
	}

	var err error
	blk.TxnCommitments, err = blk.PaysetCommit()
	require.NoError(t, err)
	return blk
}

func addDummyBlock(t *testing.T, addresses []basics.Address, proto config.ConsensusParams, l *Ledger, initKeys map[basics.Address]*crypto.SignatureSecrets, genesisInitState ledgercore.InitState) {
	stxns := make([]transactions.SignedTxn, 2)
	for j := 0; j < 2; j++ {
		txHeader := transactions.Header{
			Sender:      addresses[0],
			Fee:         basics.MicroAlgos{Raw: proto.MinTxnFee * 2},
			FirstValid:  l.Latest() + 1,
			LastValid:   l.Latest() + 10,
			GenesisID:   t.Name(),
			GenesisHash: crypto.Hash([]byte(t.Name())),
			Note:        []byte{uint8(j)},
		}

		payment := transactions.PaymentTxnFields{
			Receiver: addresses[0],
			Amount:   basics.MicroAlgos{Raw: 1000},
		}

		tx := transactions.Transaction{
			Type:             protocol.PaymentTx,
			Header:           txHeader,
			PaymentTxnFields: payment,
		}
		stxns[j] = sign(initKeys, tx)
	}
	err := l.addBlockTxns(t, genesisInitState.Accounts, stxns, transactions.ApplyData{})
	require.NoError(t, err)

}

func TestLedgerMemoryLeak(t *testing.T) {
	partitiontest.PartitionTest(t)

	t.Skip() // for manual runs only
	dbName := fmt.Sprintf("%s.%d", t.Name(), crypto.RandUint64())
	genesisInitState, initKeys := ledgertesting.GenerateInitState(t, protocol.ConsensusCurrentVersion, 10000000000)
	const inMem = false
	cfg := config.GetDefaultLocal()
	cfg.Archival = true
	log := logging.TestingLog(t)
	log.SetLevel(logging.Info)   // prevent spamming with ledger.AddValidatedBlock debug message
	deadlock.Opts.Disable = true // catchpoint writing might take long
	l, err := OpenLedger(log, dbName, inMem, genesisInitState, cfg)
	require.NoError(t, err)
	defer l.Close()

	const maxBlocks = 1_000_000
	nftPerAcct := make(map[basics.Address]int)
	lastBlock, err := l.Block(l.Latest())
	require.NoError(t, err)
	proto := config.Consensus[lastBlock.CurrentProtocol]
	accounts := make(map[basics.Address]basics.AccountData, len(genesisInitState.Accounts)+maxBlocks)
	keys := make(map[basics.Address]*crypto.SignatureSecrets, len(initKeys)+maxBlocks)
	// regular addresses: all init accounts minus pools
	addresses := make([]basics.Address, len(genesisInitState.Accounts)-2, len(genesisInitState.Accounts)+maxBlocks)
	i := 0
	for addr := range genesisInitState.Accounts {
		if addr != testPoolAddr && addr != testSinkAddr {
			addresses[i] = addr
			i++
		}
		accounts[addr] = genesisInitState.Accounts[addr]
		keys[addr] = initKeys[addr]
	}

	fmt.Printf("%s\t%s\t%s\t%s\n", "Round", "TotalAlloc, MB", "HeapAlloc, MB", "LiveObj")
	fmt.Printf("%s\t%s\t%s\t%s\n", "-----", "--------------", "-------------", "-------")

	curAddressIdx := 0
	// run for maxBlocks rounds
	// generate 1000 txn per block
	for i := 0; i < maxBlocks; i++ {
		stxns := make([]transactions.SignedTxn, 1000)
		for j := 0; j < 1000; j++ {
			txHeader := transactions.Header{
				Sender:      addresses[curAddressIdx],
				Fee:         basics.MicroAlgos{Raw: proto.MinTxnFee * 2},
				FirstValid:  l.Latest() + 1,
				LastValid:   l.Latest() + 10,
				GenesisID:   t.Name(),
				GenesisHash: crypto.Hash([]byte(t.Name())),
			}

			assetCreateFields := transactions.AssetConfigTxnFields{
				AssetParams: basics.AssetParams{
					Total:     10000000,
					UnitName:  fmt.Sprintf("unit_%d_%d", i, j),
					AssetName: fmt.Sprintf("asset_%d_%d", i, j),
				},
			}

			tx := transactions.Transaction{
				Type:                 protocol.AssetConfigTx,
				Header:               txHeader,
				AssetConfigTxnFields: assetCreateFields,
			}
			stxns[j] = sign(initKeys, tx)
			nftPerAcct[addresses[curAddressIdx]]++

			if nftPerAcct[addresses[curAddressIdx]] >= 990 {
				// switch to another account
				if curAddressIdx == len(addresses)-1 {
					// create new account
					var seed crypto.Seed
					seed[1] = byte(curAddressIdx % 256)
					seed[2] = byte((curAddressIdx >> 8) % 256)
					seed[3] = byte((curAddressIdx >> 16) % 256)
					seed[4] = byte((curAddressIdx >> 24) % 256)
					x := crypto.GenerateSignatureSecrets(seed)
					addr := basics.Address(x.SignatureVerifier)
					sender := addresses[rand.Intn(len(genesisInitState.Accounts)-2)] // one of init accounts
					correctTxHeader := transactions.Header{
						Sender:      sender,
						Fee:         basics.MicroAlgos{Raw: proto.MinTxnFee * 2},
						FirstValid:  l.Latest() + 1,
						LastValid:   l.Latest() + 10,
						GenesisID:   t.Name(),
						GenesisHash: genesisInitState.GenesisHash,
					}

					correctPayFields := transactions.PaymentTxnFields{
						Receiver: addr,
						Amount:   basics.MicroAlgos{Raw: 1000 * 1000000},
					}

					correctPay := transactions.Transaction{
						Type:             protocol.PaymentTx,
						Header:           correctTxHeader,
						PaymentTxnFields: correctPayFields,
					}

					err = l.appendUnvalidatedTx(t, accounts, keys, correctPay, transactions.ApplyData{})
					require.NoError(t, err)
					ad, _, _, err := l.LookupLatest(addr)
					require.NoError(t, err)

					addresses = append(addresses, addr)
					keys[addr] = x
					accounts[addr] = ad
				}
				curAddressIdx++
			}
		}
		err = l.addBlockTxns(t, genesisInitState.Accounts, stxns, transactions.ApplyData{})
		require.NoError(t, err)

		latest := l.Latest()
		if latest%100 == 0 {
			l.WaitForCommit(latest)
		}
		if latest%1000 == 0 || i%1000 == 0 && i > 0 {
			// pct := debug.SetGCPercent(-1) // prevent CG in between memory stats reading and heap profiling

			var rtm runtime.MemStats
			runtime.ReadMemStats(&rtm)
			const meg = 1024 * 1024
			fmt.Printf("%5d\t%14d\t%13d\t%7d\n", latest, rtm.TotalAlloc/meg, rtm.HeapAlloc/meg, rtm.Mallocs-rtm.Frees)

			// Use the code below to generate memory profile if needed for debugging
			// memprofile := fmt.Sprintf("%s-memprof-%d", t.Name(), latest)
			// f, err := os.Create(memprofile)
			// require.NoError(t, err)
			// err = pprof.WriteHeapProfile(f)
			// require.NoError(t, err)
			// f.Close()

			// debug.SetGCPercent(pct)
		}
	}
}

// TestLookupAgreement ensures LookupAgreement return an empty data for offline accounts
func TestLookupAgreement(t *testing.T) {
	partitiontest.PartitionTest(t)

	genesisInitState, _ := ledgertesting.GenerateInitState(t, protocol.ConsensusCurrentVersion, 100)
	var addrOnline, addrOffline basics.Address
	for addr, ad := range genesisInitState.Accounts {
		if addrOffline.IsZero() {
			addrOffline = addr
			ad.Status = basics.Offline
			crypto.RandBytes(ad.VoteID[:]) // this is invalid but we set VoteID to ensure the account gets cleared
			genesisInitState.Accounts[addr] = ad
		} else if ad.Status == basics.Online {
			addrOnline = addr
			crypto.RandBytes(ad.VoteID[:])
			genesisInitState.Accounts[addr] = ad
			break
		}
	}

	const inMem = true
	log := logging.TestingLog(t)
	cfg := config.GetDefaultLocal()
	cfg.Archival = true
	ledger, err := OpenLedger(log, t.Name(), inMem, genesisInitState, cfg)
	require.NoError(t, err, "could not open ledger")
	defer ledger.Close()

	oad, err := ledger.LookupAgreement(0, addrOnline)
	require.NoError(t, err)
	require.NotEmpty(t, oad)
	ad, _, _, err := ledger.LookupLatest(addrOnline)
	require.NoError(t, err)
	require.NotEmpty(t, ad)
	require.Equal(t, oad, ad.OnlineAccountData())

	require.NoError(t, err)
	oad, err = ledger.LookupAgreement(0, addrOffline)
	require.NoError(t, err)
	require.Empty(t, oad)
	ad, _, _, err = ledger.LookupLatest(addrOffline)
	require.NoError(t, err)
	require.NotEmpty(t, ad)
	require.Equal(t, oad, ad.OnlineAccountData())
}

func BenchmarkLedgerStartup(b *testing.B) {
	log := logging.TestingLog(b)
	tmpDir := b.TempDir()
	genesisInitState, _ := ledgertesting.GenerateInitState(b, protocol.ConsensusCurrentVersion, 100)

	cfg := config.GetDefaultLocal()
	cfg.Archival = false
	testOpenLedger := func(b *testing.B, memory bool, cfg config.Local) {
		b.StartTimer()
		for n := 0; n < b.N; n++ {
			ledger, err := OpenLedger(log, tmpDir, memory, genesisInitState, cfg)
			require.NoError(b, err)
			ledger.Close()
			os.RemoveAll(tmpDir)
			os.Mkdir(tmpDir, 0766)
		}
	}

	b.Run("MemoryDatabase/NonArchival", func(b *testing.B) {
		testOpenLedger(b, true, cfg)
	})

	b.Run("DiskDatabase/NonArchival", func(b *testing.B) {
		testOpenLedger(b, false, cfg)
	})

	cfg.Archival = true
	b.Run("MemoryDatabase/Archival", func(b *testing.B) {
		testOpenLedger(b, true, cfg)
	})

	b.Run("DiskDatabase/Archival", func(b *testing.B) {
		testOpenLedger(b, false, cfg)
	})
}

// TestLedgerReloadShrinkDeltas checks the ledger has correct account state
// after reloading with new configuration with shorter in-memory deltas for trackers
func TestLedgerReloadShrinkDeltas(t *testing.T) {
	partitiontest.PartitionTest(t)

	dbName := fmt.Sprintf("%s.%d", t.Name(), crypto.RandUint64())
	genesisInitState, initKeys := ledgertesting.GenerateInitState(t, protocol.ConsensusCurrentVersion, 10_000_000_000)
	proto := config.Consensus[protocol.ConsensusCurrentVersion]
	const inMem = false
	cfg := config.GetDefaultLocal()
	cfg.MaxAcctLookback = proto.MaxBalLookback
	log := logging.TestingLog(t)
	log.SetLevel(logging.Info) // prevent spamming with ledger.AddValidatedBlock debug message
	l, err := OpenLedger(log, dbName, inMem, genesisInitState, cfg)
	require.NoError(t, err)
	defer func() {
		l.Close()
		os.Remove(dbName + ".block.sqlite")
		os.Remove(dbName + ".tracker.sqlite")
	}()

	maxBlocks := int(proto.MaxBalLookback * 2)
	accounts := make(map[basics.Address]basics.AccountData, len(genesisInitState.Accounts))
	keys := make(map[basics.Address]*crypto.SignatureSecrets, len(initKeys))
	// regular addresses: all init accounts minus pools
	addresses := make([]basics.Address, len(genesisInitState.Accounts)-2, len(genesisInitState.Accounts))
	i := 0
	for addr := range genesisInitState.Accounts {
		if addr != testPoolAddr && addr != testSinkAddr {
			addresses[i] = addr
			i++
		}
		accounts[addr] = genesisInitState.Accounts[addr]
		keys[addr] = initKeys[addr]
	}
	sort.SliceStable(addresses, func(i, j int) bool { return bytes.Compare(addresses[i][:], addresses[j][:]) == -1 })

	onlineTotals := make([]basics.MicroAlgos, maxBlocks+1)
	curAddressIdx := 0
	maxValidity := basics.Round(20) // some number different from number of txns in blocks
	txnIDs := make(map[basics.Round]map[transactions.Txid]struct{})
	// run for maxBlocks rounds with random payment transactions
	// generate 1000 txn per block
	for i := 0; i < maxBlocks; i++ {
		stxns := make([]transactions.SignedTxn, 10)
		latest := l.Latest()
		txnIDs[latest+1] = make(map[transactions.Txid]struct{})
		for j := 0; j < 10; j++ {
			feeMult := rand.Intn(5) + 1
			amountMult := rand.Intn(1000) + 1
			receiver := ledgertesting.RandomAddress()
			txHeader := transactions.Header{
				Sender:      addresses[curAddressIdx],
				Fee:         basics.MicroAlgos{Raw: proto.MinTxnFee * uint64(feeMult)},
				FirstValid:  latest + 1,
				LastValid:   latest + maxValidity,
				GenesisID:   t.Name(),
				GenesisHash: crypto.Hash([]byte(t.Name())),
			}

			correctPayFields := transactions.PaymentTxnFields{
				Receiver: receiver,
				Amount:   basics.MicroAlgos{Raw: uint64(100 * amountMult)},
			}

			tx := transactions.Transaction{
				Type:             protocol.PaymentTx,
				Header:           txHeader,
				PaymentTxnFields: correctPayFields,
			}

			stxns[j] = sign(initKeys, tx)
			curAddressIdx = (curAddressIdx + 1) % len(addresses)
			txnIDs[latest+1][tx.ID()] = struct{}{}
		}
		err = l.addBlockTxns(t, genesisInitState.Accounts, stxns, transactions.ApplyData{})
		require.NoError(t, err)
		if i%100 == 0 || i == maxBlocks-1 {
			l.WaitForCommit(latest + 1)
		}
		onlineTotals[i+1], err = l.accts.onlineTotals(basics.Round(i + 1))
		require.NoError(t, err)
	}

	latest := l.Latest()
	nextRound := latest + 1
	balancesRound := nextRound.SubSaturate(basics.Round(proto.MaxBalLookback))

	origBalances := make([]basics.MicroAlgos, len(addresses))
	origRewardsBalances := make([]basics.MicroAlgos, len(addresses))
	origAgreementBalances := make([]basics.MicroAlgos, len(addresses))
	for i, addr := range addresses {
		ad, rnd, err := l.LookupWithoutRewards(latest, addr)
		require.NoError(t, err)
		require.Equal(t, latest, rnd)
		origBalances[i] = ad.MicroAlgos

		acct, rnd, wo, err := l.LookupAccount(latest, addr)
		require.NoError(t, err)
		require.Equal(t, latest, rnd)
		require.Equal(t, origBalances[i], wo)
		origRewardsBalances[i] = acct.MicroAlgos

		oad, err := l.LookupAgreement(balancesRound, addr)
		require.NoError(t, err)
		origAgreementBalances[i] = oad.MicroAlgosWithRewards
	}

	var nonZeros int
	for _, bal := range origAgreementBalances {
		if bal.Raw > 0 {
			nonZeros++
		}
	}
	require.Greater(t, nonZeros, 0)

	// at round "maxBlocks" the ledger must have maxValidity blocks of transactions
	for i := latest; i <= latest+maxValidity; i++ {
		for txid := range txnIDs[i] {
			require.NoError(t, l.CheckDup(proto, nextRound, i-maxValidity, i, txid, ledgercore.Txlease{}))
		}
	}

	// check an error latest-1
	for txid := range txnIDs[latest-1] {
		require.Error(t, l.CheckDup(proto, nextRound, latest-maxValidity, latest-1, txid, ledgercore.Txlease{}))
	}

	shorterLookback := config.GetDefaultLocal().MaxAcctLookback
	require.Less(t, shorterLookback, cfg.MaxAcctLookback)
	cfg.MaxAcctLookback = shorterLookback
	l.cfg = cfg
	l.reloadLedger()

	_, err = l.OnlineTotals(basics.Round(proto.MaxBalLookback - shorterLookback))
	require.Error(t, err)
	for i := basics.Round(proto.MaxBalLookback - shorterLookback + 1); i <= l.Latest(); i++ {
		online, err := l.OnlineTotals(i)
		require.NoError(t, err)
		require.Equal(t, onlineTotals[i], online)
	}

	for i, addr := range addresses {
		ad, rnd, err := l.LookupWithoutRewards(latest, addr)
		require.NoError(t, err)
		require.Equal(t, latest, rnd)
		require.Equal(t, origBalances[i], ad.MicroAlgos)

		acct, rnd, wo, err := l.LookupAccount(latest, addr)
		require.NoError(t, err)
		require.Equal(t, latest, rnd)
		require.Equal(t, origRewardsBalances[i], acct.MicroAlgos)
		require.Equal(t, origBalances[i], wo)

		oad, err := l.LookupAgreement(balancesRound, addr)
		require.NoError(t, err)
		require.Equal(t, origAgreementBalances[i], oad.MicroAlgosWithRewards)

		// TODO:
		// add a test checking all committed pre-reload entries are gone
		// add as a tracker test
	}

	// at round maxBlocks the ledger must have maxValidity blocks of transactions, check
	for i := latest; i <= latest+maxValidity; i++ {
		for txid := range txnIDs[i] {
			require.NoError(t, l.CheckDup(proto, nextRound, i-maxValidity, i, txid, ledgercore.Txlease{}))
		}
	}

	// check an error latest-1
	for txid := range txnIDs[latest-1] {
		require.Error(t, l.CheckDup(proto, nextRound, latest-maxValidity, latest-1, txid, ledgercore.Txlease{}))
	}
}

// TestLedgerReloadTxTailHistoryAccess checks txtail has MaxTxnLife + DeeperBlockHeaderHistory block headers
// for TEAL after applying catchpoint.
// Simulate catchpoints by the following:
// 1. Say ledger is at version 6 (pre shorher deltas)
// 2. Put 2000 empty blocks
// 3. Reload and upgrade to version 7 (that's what catchpoint apply code does)
// 4. Add 2001 block with a txn first=1001, last=2001 and block data access for 1000
// 5. Expect the txn to be accepted
func TestLedgerReloadTxTailHistoryAccess(t *testing.T) {
	partitiontest.PartitionTest(t)

	const preReleaseDBVersion = 6

	dbName := fmt.Sprintf("%s.%d", t.Name(), crypto.RandUint64())
	genesisInitState, initKeys := ledgertesting.GenerateInitState(t, protocol.ConsensusCurrentVersion, 10_000_000_000)
	proto := config.Consensus[protocol.ConsensusCurrentVersion]
	const inMem = true
	cfg := config.GetDefaultLocal()

	log := logging.TestingLog(t)
	log.SetLevel(logging.Info)
	l, err := OpenLedger(log, dbName, inMem, genesisInitState, cfg)
	require.NoError(t, err)
	defer func() {
		l.Close()
	}()

	// reset tables and re-init again, similary to the catchpount apply code
	// since the ledger has only genesis accounts, this recreates them
	err = l.trackerDBs.Wdb.Atomic(func(ctx context.Context, tx *sql.Tx) error {
		arw := store.NewAccountsSQLReaderWriter(tx)
		err0 := arw.AccountsReset(ctx)
		if err0 != nil {
			return err0
		}
		tp := store.TrackerDBParams{
			InitAccounts:      l.GenesisAccounts(),
			InitProto:         l.GenesisProtoVersion(),
			GenesisHash:       l.GenesisHash(),
			FromCatchpoint:    true,
			CatchpointEnabled: l.catchpoint.catchpointEnabled(),
			DbPathPrefix:      l.catchpoint.dbDirectory,
			BlockDb:           l.blockDBs,
		}
		_, err0 = store.RunMigrations(ctx, tx, tp, l.log, preReleaseDBVersion /*target database version*/)
		if err0 != nil {
			return err0
		}

		if err0 := store.AccountsUpdateSchemaTest(ctx, tx); err != nil {
			return err0
		}
		if err0 := createStateProofVerificationTable(ctx, tx); err0 != nil {
			return err0
		}

		return nil
	})
	require.NoError(t, err)

	var sender basics.Address
	var key *crypto.SignatureSecrets
	for addr := range genesisInitState.Accounts {
		if addr != testPoolAddr && addr != testSinkAddr {
			sender = addr
			key = initKeys[addr]
			break
		}
	}

	roundToTimeStamp := func(rnd int) int64 {
		return int64(rnd*1000 + rnd)
	}

	blk := genesisInitState.Block
	maxBlocks := 2 * int(proto.MaxTxnLife) // 2000 blocks to add
	for i := 1; i <= maxBlocks; i++ {
		blk.BlockHeader.Round++
		blk.BlockHeader.TimeStamp = roundToTimeStamp(i)
		err = l.AddBlock(blk, agreement.Certificate{})
		require.NoError(t, err)
		if i%100 == 0 || i == maxBlocks-1 {
			l.WaitForCommit(blk.BlockHeader.Round)
		}
	}

	// drop new tables
	// reloadLedger should migrate db properly
	err = l.trackerDBs.Wdb.Atomic(func(ctx context.Context, tx *sql.Tx) error {
		var resetExprs = []string{
			`DROP TABLE IF EXISTS onlineaccounts`,
			`DROP TABLE IF EXISTS txtail`,
			`DROP TABLE IF EXISTS onlineroundparamstail`,
			`DROP TABLE IF EXISTS catchpointfirststageinfo`,
		}
		for _, stmt := range resetExprs {
			_, err0 := tx.ExecContext(ctx, stmt)
			if err0 != nil {
				return err0
			}
		}
		return nil
	})
	require.NoError(t, err)

	err = l.reloadLedger()
	require.NoError(t, err)

	source := fmt.Sprintf(`#pragma version 7
int %d // 1000
block BlkTimestamp
int %d // 10001000
==
`, proto.MaxTxnLife, roundToTimeStamp(int(proto.MaxTxnLife)))

	ops, err := logic.AssembleString(source)
	require.NoError(t, err)
	approvalProgram := ops.Program

	clearStateProgram := []byte("\x07") // empty
	appcreateFields := transactions.ApplicationCallTxnFields{
		ApprovalProgram:   approvalProgram,
		ClearStateProgram: clearStateProgram,
		GlobalStateSchema: basics.StateSchema{NumUint: 1},
		LocalStateSchema:  basics.StateSchema{NumUint: 1},
	}

	correctTxHeader := transactions.Header{
		Sender:      sender,
		Fee:         basics.MicroAlgos{Raw: proto.MinTxnFee * 2},
		FirstValid:  basics.Round(proto.MaxTxnLife + 1),
		LastValid:   basics.Round(2*proto.MaxTxnLife + 1),
		GenesisID:   genesisInitState.Block.GenesisID(),
		GenesisHash: genesisInitState.GenesisHash,
	}

	appcreate := transactions.Transaction{
		Type:                     protocol.ApplicationCallTx,
		Header:                   correctTxHeader,
		ApplicationCallTxnFields: appcreateFields,
	}

	stx := sign(map[basics.Address]*crypto.SignatureSecrets{sender: key}, appcreate)
	txib, err := blk.EncodeSignedTxn(stx, transactions.ApplyData{})
	require.NoError(t, err)

	blk.BlockHeader.Round++
	blk.BlockHeader.TimeStamp++
	blk.TxnCounter++
	blk.Payset = append(blk.Payset, txib)
	blk.TxnCommitments, err = blk.PaysetCommit()
	require.NoError(t, err)

	err = l.AddBlock(blk, agreement.Certificate{})
	require.NoError(t, err)

	latest := l.Latest()
	require.Equal(t, basics.Round(2*proto.MaxTxnLife+1), latest)

	// add couple more blocks to have the block with `blk BlkTimestamp` to be dbRound + 1
	// reload again and ensure this block can be replayed
	programRound := blk.BlockHeader.Round
	target := latest + basics.Round(cfg.MaxAcctLookback) - 1
	blk = genesisInitState.Block
	blk.BlockHeader.Round = latest
	for i := latest + 1; i <= target; i++ {
		blk.BlockHeader.Round++
		blk.BlockHeader.TimeStamp = roundToTimeStamp(int(i))
		err = l.AddBlock(blk, agreement.Certificate{})
		require.NoError(t, err)
	}

	commitRoundLookback(basics.Round(cfg.MaxAcctLookback), l)
	l.trackers.mu.RLock()
	require.Equal(t, programRound, l.trackers.dbRound+1) // programRound is next to be replayed
	l.trackers.mu.RUnlock()
	err = l.reloadLedger()
	require.NoError(t, err)
}

// TestLedgerMigrateV6ShrinkDeltas opens a ledger + dbV6, submits a bunch of txns,
// then migrates db and reopens ledger, and checks that the state is correct
func TestLedgerMigrateV6ShrinkDeltas(t *testing.T) {
	partitiontest.PartitionTest(t)

<<<<<<< HEAD
	prevAccountDBVersion := accountDBVersion
	accountDBVersion = 6

=======
	prevAccountDBVersion := store.AccountDBVersion
	store.AccountDBVersion = 6
>>>>>>> 10d37109
	defer func() {
		store.AccountDBVersion = prevAccountDBVersion
	}()
	dbName := fmt.Sprintf("%s.%d", t.Name(), crypto.RandUint64())
	testProtocolVersion := protocol.ConsensusVersion("test-protocol-migrate-shrink-deltas")
	proto := config.Consensus[protocol.ConsensusV31]
	proto.RewardsRateRefreshInterval = 200
	config.Consensus[testProtocolVersion] = proto
	defer func() {
		delete(config.Consensus, testProtocolVersion)
	}()
	genesisInitState, initKeys := ledgertesting.GenerateInitState(t, testProtocolVersion, 10_000_000_000)
	const inMem = false
	cfg := config.GetDefaultLocal()
	cfg.MaxAcctLookback = proto.MaxBalLookback
	log := logging.TestingLog(t)
	log.SetLevel(logging.Info) // prevent spamming with ledger.AddValidatedBlock debug message
	trackerDB, blockDB, err := openLedgerDB(dbName, inMem)
	require.NoError(t, err)
	defer func() {
		trackerDB.Close()
		blockDB.Close()
	}()
	// create tables so online accounts can still be written
	err = trackerDB.Wdb.Atomic(func(ctx context.Context, tx *sql.Tx) error {
		if err := store.AccountsUpdateSchemaTest(ctx, tx); err != nil {
			return err
		}
		if err := createStateProofVerificationTable(ctx, tx); err != nil {
			return err
		}
		return nil
	})
	require.NoError(t, err)

	l, err := OpenLedger(log, dbName, inMem, genesisInitState, cfg)
	require.NoError(t, err)
	defer func() {
		l.Close()
		os.Remove(dbName + ".block.sqlite")
		os.Remove(dbName + ".tracker.sqlite")
		os.Remove(dbName + ".block.sqlite-shm")
		os.Remove(dbName + ".tracker.sqlite-shm")
		os.Remove(dbName + ".block.sqlite-wal")
		os.Remove(dbName + ".tracker.sqlite-wal")
	}()

	// remove online tracker in order to make v6 schema work
	for i := range l.trackers.trackers {
		if l.trackers.trackers[i] == l.trackers.acctsOnline {
			l.trackers.trackers = append(l.trackers.trackers[:i], l.trackers.trackers[i+1:]...)
			break
		}
	}
	l.trackers.acctsOnline = nil
	l.acctsOnline = onlineAccounts{}

	maxBlocks := 1000
	accounts := make(map[basics.Address]basics.AccountData, len(genesisInitState.Accounts))
	keys := make(map[basics.Address]*crypto.SignatureSecrets, len(initKeys))
	// regular addresses: all init accounts minus pools
	addresses := make([]basics.Address, len(genesisInitState.Accounts)-2, len(genesisInitState.Accounts))
	i := 0
	for addr := range genesisInitState.Accounts {
		if addr != testPoolAddr && addr != testSinkAddr {
			addresses[i] = addr
			i++
		}
		accounts[addr] = genesisInitState.Accounts[addr]
		keys[addr] = initKeys[addr]
	}
	sort.SliceStable(addresses, func(i, j int) bool { return bytes.Compare(addresses[i][:], addresses[j][:]) == -1 })

	onlineTotals := make([]basics.MicroAlgos, maxBlocks+1)
	curAddressIdx := 0
	maxValidity := basics.Round(20) // some number different from number of txns in blocks
	txnIDs := make(map[basics.Round]map[transactions.Txid]struct{})
	// run for maxBlocks rounds with random payment transactions
	// generate numTxns txn per block
	for i := 0; i < maxBlocks; i++ {
		numTxns := crypto.RandUint64()%9 + 7
		stxns := make([]transactions.SignedTxn, numTxns)
		latest := l.Latest()
		txnIDs[latest+1] = make(map[transactions.Txid]struct{})
		for j := 0; j < int(numTxns); j++ {
			feeMult := rand.Intn(5) + 1
			amountMult := rand.Intn(1000) + 1
			receiver := ledgertesting.RandomAddress()
			txHeader := transactions.Header{
				Sender:      addresses[curAddressIdx],
				Fee:         basics.MicroAlgos{Raw: proto.MinTxnFee * uint64(feeMult)},
				FirstValid:  latest + 1,
				LastValid:   latest + maxValidity,
				GenesisID:   t.Name(),
				GenesisHash: crypto.Hash([]byte(t.Name())),
			}

			tx := transactions.Transaction{
				Header: txHeader,
			}

			// have one txn be a keyreg txn that flips online to offline
			// have all other txns be random payment txns
			if j == 0 {
				var keyregTxnFields transactions.KeyregTxnFields
				// keep low accounts online, high accounts offline
				// otherwise all accounts become offline eventually and no agreement balances to check
				if curAddressIdx < len(addresses)/2 {
					keyregTxnFields = transactions.KeyregTxnFields{
						VoteFirst: latest + 1,
						VoteLast:  latest + 100_000,
					}
					var votepk crypto.OneTimeSignatureVerifier
					votepk[0] = byte(j % 256)
					votepk[1] = byte(i % 256)
					votepk[2] = byte(254)
					var selpk crypto.VRFVerifier
					selpk[0] = byte(j % 256)
					selpk[1] = byte(i % 256)
					selpk[2] = byte(255)

					keyregTxnFields.VotePK = votepk
					keyregTxnFields.SelectionPK = selpk
				}
				tx.Type = protocol.KeyRegistrationTx
				tx.KeyregTxnFields = keyregTxnFields
			} else {
				correctPayFields := transactions.PaymentTxnFields{
					Receiver: receiver,
					Amount:   basics.MicroAlgos{Raw: uint64(100 * amountMult)},
				}
				tx.Type = protocol.PaymentTx
				tx.PaymentTxnFields = correctPayFields
			}

			stxns[j] = sign(initKeys, tx)
			curAddressIdx = (curAddressIdx + 1) % len(addresses)
			txnIDs[latest+1][tx.ID()] = struct{}{}
		}
		err = l.addBlockTxns(t, genesisInitState.Accounts, stxns, transactions.ApplyData{})
		require.NoError(t, err)
		if i%100 == 0 || i == maxBlocks-1 {
			l.WaitForCommit(latest + 1)
		}
		onlineTotals[i+1], err = l.accts.onlineTotals(basics.Round(i + 1))
		require.NoError(t, err)
	}

	latest := l.Latest()
	nextRound := latest + 1
	balancesRound := nextRound.SubSaturate(basics.Round(proto.MaxBalLookback))

	origBalances := make([]basics.MicroAlgos, len(addresses))
	origRewardsBalances := make([]basics.MicroAlgos, len(addresses))
	origAgreementBalances := make([]basics.MicroAlgos, len(addresses))
	for i, addr := range addresses {
		ad, rnd, err := l.LookupWithoutRewards(latest, addr)
		require.NoError(t, err)
		require.Equal(t, latest, rnd)
		origBalances[i] = ad.MicroAlgos

		acct, rnd, wo, err := l.LookupAccount(latest, addr)
		require.NoError(t, err)
		require.Equal(t, latest, rnd)
		require.Equal(t, origBalances[i], wo)
		origRewardsBalances[i] = acct.MicroAlgos

		acct, rnd, _, err = l.LookupAccount(balancesRound, addr)
		require.NoError(t, err)
		require.Equal(t, balancesRound, rnd)
		if acct.Status == basics.Online {
			origAgreementBalances[i] = acct.MicroAlgos
		} else {
			origAgreementBalances[i] = basics.MicroAlgos{}
		}
	}

	var nonZeros int
	for _, bal := range origAgreementBalances {
		if bal.Raw > 0 {
			nonZeros++
		}
	}
	require.Greater(t, nonZeros, 0)

	// at round "maxBlocks" the ledger must have maxValidity blocks of transactions
	for i := latest; i <= latest+maxValidity; i++ {
		for txid := range txnIDs[i] {
			require.NoError(t, l.CheckDup(proto, nextRound, i-maxValidity, i, txid, ledgercore.Txlease{}))
		}
	}

	// check an error latest-1
	for txid := range txnIDs[latest-1] {
		require.Error(t, l.CheckDup(proto, nextRound, latest-maxValidity, latest-1, txid, ledgercore.Txlease{}))
	}

	shorterLookback := config.GetDefaultLocal().MaxAcctLookback
	require.Less(t, shorterLookback, cfg.MaxAcctLookback)
	l.Close()

	cfg.MaxAcctLookback = shorterLookback
	store.AccountDBVersion = 7
	// delete tables since we want to check they can be made from other data
	err = trackerDB.Wdb.Atomic(func(ctx context.Context, tx *sql.Tx) error {
		if _, err := tx.ExecContext(ctx, "DROP TABLE IF EXISTS onlineaccounts"); err != nil {
			return err
		}
		if _, err := tx.ExecContext(ctx, "DROP TABLE IF EXISTS txtail"); err != nil {
			return err
		}
		if _, err = tx.ExecContext(ctx, "DROP TABLE IF EXISTS onlineroundparamstail"); err != nil {
			return err
		}
		return nil
	})
	require.NoError(t, err)

	l2, err := OpenLedger(log, dbName, inMem, genesisInitState, cfg)
	require.NoError(t, err)
	defer func() {
		l2.Close()
	}()

	_, err = l2.OnlineTotals(basics.Round(proto.MaxBalLookback - shorterLookback))
	require.Error(t, err)
	for i := l2.Latest() - basics.Round(proto.MaxBalLookback-1); i <= l2.Latest(); i++ {
		online, err := l2.OnlineTotals(i)
		require.NoError(t, err)
		require.Equal(t, onlineTotals[i], online)
	}

	for i, addr := range addresses {
		ad, rnd, err := l2.LookupWithoutRewards(latest, addr)
		require.NoError(t, err)
		require.Equal(t, latest, rnd)
		require.Equal(t, origBalances[i], ad.MicroAlgos)

		acct, rnd, wo, err := l2.LookupAccount(latest, addr)
		require.NoError(t, err)
		require.Equal(t, latest, rnd)
		require.Equal(t, origRewardsBalances[i], acct.MicroAlgos)
		require.Equal(t, origBalances[i], wo)

		oad, err := l2.LookupAgreement(balancesRound, addr)
		require.NoError(t, err)
		require.Equal(t, origAgreementBalances[i], oad.MicroAlgosWithRewards)
	}

	// at round maxBlocks the ledger must have maxValidity blocks of transactions, check
	for i := latest; i <= latest+maxValidity; i++ {
		for txid := range txnIDs[i] {
			require.NoError(t, l2.CheckDup(proto, nextRound, i-maxValidity, i, txid, ledgercore.Txlease{}))
		}
	}

	// check an error latest-1
	for txid := range txnIDs[latest-1] {
		require.Error(t, l2.CheckDup(proto, nextRound, latest-maxValidity, latest-1, txid, ledgercore.Txlease{}))
	}
}

// TestLedgerTxTailCachedBlockHeaders checks [Latest - MaxTxnLife...Latest] block headers
// are available via txTail
func TestLedgerTxTailCachedBlockHeaders(t *testing.T) {
	partitiontest.PartitionTest(t)

	genesisInitState, _ := ledgertesting.GenerateInitState(t, protocol.ConsensusFuture, 10_000_000_000)
	const inMem = true
	cfg := config.GetDefaultLocal()
	log := logging.TestingLog(t)
	log.SetLevel(logging.Info) // prevent spamming with ledger.AddValidatedBlock debug message
	l, err := OpenLedger(log, t.Name(), inMem, genesisInitState, cfg)
	require.NoError(t, err)
	defer l.Close()

	proto := config.Consensus[protocol.ConsensusFuture]
	maxBlocks := 2 * proto.MaxTxnLife
	for i := uint64(0); i < maxBlocks; i++ {
		err = l.addBlockTxns(t, genesisInitState.Accounts, []transactions.SignedTxn{}, transactions.ApplyData{})
		require.NoError(t, err)
		if i%100 == 0 || i == maxBlocks-1 {
			l.WaitForCommit(l.Latest())
		}
	}

	latest := l.Latest()
	for i := latest - basics.Round(proto.MaxTxnLife); i <= latest; i++ {
		blk, err := l.BlockHdrCached(i)
		require.NoError(t, err)
		require.Equal(t, blk.Round, i)
	}

	// additional checks: the txTail should have additional blocks:
	// dbRound - (MaxTxnLife+1) is expected to be deleted and dbRound - (MaxTxnLife) is earliest available
	l.trackerMu.RLock()
	dbRound := l.trackers.dbRound
	l.trackerMu.RUnlock()

	start := dbRound - basics.Round(proto.MaxTxnLife)
	end := latest - basics.Round(proto.MaxTxnLife)
	for i := start; i < end; i++ {
		blk, err := l.BlockHdrCached(i)
		require.NoError(t, err)
		require.Equal(t, blk.Round, i)
	}

	_, err = l.BlockHdrCached(start - 1)
	require.Error(t, err)
}

// TestLedgerKeyregFlip generates keyreg transactions for flipping genesis accounts state.
// It checks 1) lookup returns correct values 2) lookup agreement returns correct values
func TestLedgerKeyregFlip(t *testing.T) {
	partitiontest.PartitionTest(t)

	dbName := fmt.Sprintf("%s.%d", t.Name(), crypto.RandUint64())
	genesisInitState, initKeys := ledgertesting.GenerateInitState(t, protocol.ConsensusCurrentVersion, 10_000_000_000)
	const inMem = false
	cfg := config.GetDefaultLocal()
	log := logging.TestingLog(t)
	log.SetLevel(logging.Info) // prevent spamming with ledger.AddValidatedBlock debug message
	l, err := OpenLedger(log, dbName, inMem, genesisInitState, cfg)
	require.NoError(t, err)
	defer func() {
		l.Close()
		os.Remove(dbName + ".block.sqlite")
		os.Remove(dbName + ".tracker.sqlite")
	}()

	const numFullBlocks = 1000
	const numEmptyBlocks = 500

	require.Equal(t, len(genesisInitState.Accounts), 12)
	const numAccounts = 10 // 12 - pool and sink

	// preallocate data for saving account info
	var accounts [numFullBlocks][numAccounts]ledgercore.AccountData

	lastBlock, err := l.Block(l.Latest())
	require.NoError(t, err)
	proto := config.Consensus[lastBlock.CurrentProtocol]

	// regular addresses: all init accounts minus pools
	addresses := make([]basics.Address, numAccounts)
	i := 0
	for addr := range genesisInitState.Accounts {
		if addr != testPoolAddr && addr != testSinkAddr {
			addresses[i] = addr
			i++
		}
	}

	isOnline := func(rndIdx, acctIdx, seed int) bool {
		return (rndIdx+acctIdx+seed)%4 == 1
	}
	// run for numFullBlocks rounds
	// generate 10 txn per block
	for i := 0; i < numFullBlocks; i++ {
		stxns := make([]transactions.SignedTxn, numAccounts)
		latest := l.Latest()
		require.Equal(t, basics.Round(i), latest)
		seed := int(crypto.RandUint63() % 1_000_000)
		for j := 0; j < numAccounts; j++ {
			txHeader := transactions.Header{
				Sender:      addresses[j],
				Fee:         basics.MicroAlgos{Raw: proto.MinTxnFee * 2},
				FirstValid:  latest + 1,
				LastValid:   latest + 10,
				GenesisID:   t.Name(),
				GenesisHash: crypto.Hash([]byte(t.Name())),
			}

			keyregFields := transactions.KeyregTxnFields{
				VoteFirst: latest + 1,
				VoteLast:  latest + 100_000,
			}
			if isOnline(i, j, seed) {
				var votepk crypto.OneTimeSignatureVerifier
				votepk[0] = byte(j % 256)
				votepk[1] = byte(i % 256)
				votepk[2] = byte(254)
				var selpk crypto.VRFVerifier
				selpk[0] = byte(j % 256)
				selpk[1] = byte(i % 256)
				selpk[2] = byte(255)

				keyregFields.VotePK = votepk
				keyregFields.SelectionPK = selpk
			}

			tx := transactions.Transaction{
				Type:            protocol.KeyRegistrationTx,
				Header:          txHeader,
				KeyregTxnFields: keyregFields,
			}
			stxns[j] = sign(initKeys, tx)
		}
		err = l.addBlockTxns(t, genesisInitState.Accounts, stxns, transactions.ApplyData{})
		require.NoError(t, err)
		for k := 0; k < numAccounts; k++ {
			data, rnd, _, err := l.LookupAccount(basics.Round(i+1), addresses[k])
			require.NoError(t, err)
			require.Equal(t, rnd, basics.Round(i+1))
			online := isOnline(i, k, seed)
			require.Equal(t, online, data.Status == basics.Online)
			if online {
				require.Equal(t, byte(k%256), data.VoteID[0])
				require.Equal(t, byte(i%256), data.VoteID[1])
				require.Equal(t, byte(254), data.VoteID[2])
				require.Equal(t, byte(k%256), data.SelectionID[0])
				require.Equal(t, byte(i%256), data.SelectionID[1])
				require.Equal(t, byte(255), data.SelectionID[2])
				accounts[i][k] = data
			}
		}
	}
	l.WaitForCommit(l.Latest())
	require.Equal(t, basics.Round(numFullBlocks), l.Latest())

	for i := 0; i < numEmptyBlocks; i++ {
		nextRound := basics.Round(numFullBlocks + i + 1)
		balancesRound := nextRound.SubSaturate(basics.Round(proto.MaxBalLookback))
		acctRoundIdx := int(balancesRound) - 1
		if acctRoundIdx >= len(accounts) {
			// checked all saved history, stop
			break
		}
		for k := 0; k < numAccounts; k++ {
			od, err := l.LookupAgreement(balancesRound, addresses[k])
			require.NoError(t, err)
			data := accounts[acctRoundIdx][k]
			require.Equal(t, data.MicroAlgos, od.MicroAlgosWithRewards)
			require.Equal(t, data.VoteFirstValid, od.VoteFirstValid)
			require.Equal(t, data.VoteLastValid, od.VoteLastValid)
			require.Equal(t, data.VoteID, od.VoteID)
		}
		err = l.addBlockTxns(t, genesisInitState.Accounts, []transactions.SignedTxn{}, transactions.ApplyData{})
		require.NoError(t, err)
	}
	l.WaitForCommit(l.Latest())
}

func verifyVotersContent(t *testing.T, expected map[basics.Round]*ledgercore.VotersForRound, actual map[basics.Round]*ledgercore.VotersForRound) {
	require.Equal(t, len(expected), len(actual))
	for k, v := range actual {
		require.NoError(t, v.Wait())
		require.Equal(t, expected[k].Tree, v.Tree)
		require.Equal(t, expected[k].Participants, v.Participants)
	}
}

func TestVotersReloadFromDisk(t *testing.T) {
	partitiontest.PartitionTest(t)

	proto := config.Consensus[protocol.ConsensusCurrentVersion]
	dbName := fmt.Sprintf("%s.%d", t.Name(), crypto.RandUint64())
	genesisInitState := getInitState()
	genesisInitState.Block.CurrentProtocol = protocol.ConsensusCurrentVersion
	const inMem = true
	cfg := config.GetDefaultLocal()
	cfg.Archival = false
	cfg.MaxAcctLookback = proto.StateProofInterval - proto.StateProofVotersLookback - 10
	log := logging.TestingLog(t)
	log.SetLevel(logging.Info)
	l, err := OpenLedger(log, dbName, inMem, genesisInitState, cfg)
	require.NoError(t, err)
	defer l.Close()

	blk := genesisInitState.Block
	var sp bookkeeping.StateProofTrackingData
	sp.StateProofNextRound = basics.Round(proto.StateProofInterval * 2)
	blk.BlockHeader.StateProofTracking = map[protocol.StateProofType]bookkeeping.StateProofTrackingData{
		protocol.StateProofBasic: sp,
	}

	// we add blocks to the ledger to test reload from disk. we would like the history of the acctonline to extend.
	// but we don't want to go behind  stateproof recovery interval
	for i := uint64(0); i < (proto.StateProofInterval*(proto.StateProofMaxRecoveryIntervals-2) - proto.StateProofVotersLookback); i++ {
		blk.BlockHeader.Round++
		blk.BlockHeader.TimeStamp += 10
		err = l.AddBlock(blk, agreement.Certificate{})
		require.NoError(t, err)
	}

	// at this point the database should contain the voter for round 256 but the voters for round 512 should be in deltas
	l.WaitForCommit(blk.BlockHeader.Round)
	vtSnapshot := l.acctsOnline.voters.votersForRoundCache

	// ensuring no tree was evicted.
	for _, round := range []basics.Round{240, 496} {
		require.Contains(t, vtSnapshot, round)
	}

	err = l.reloadLedger()
	require.NoError(t, err)

	verifyVotersContent(t, vtSnapshot, l.acctsOnline.voters.votersForRoundCache)
}

func TestVotersReloadFromDiskAfterOneStateProofCommitted(t *testing.T) {
	partitiontest.PartitionTest(t)
	proto := config.Consensus[protocol.ConsensusCurrentVersion]

	dbName := fmt.Sprintf("%s.%d", t.Name(), crypto.RandUint64())
	genesisInitState := getInitState()
	genesisInitState.Block.CurrentProtocol = protocol.ConsensusCurrentVersion
	const inMem = true
	cfg := config.GetDefaultLocal()
	cfg.Archival = false
	cfg.MaxAcctLookback = proto.StateProofInterval - proto.StateProofVotersLookback - 10
	log := logging.TestingLog(t)
	log.SetLevel(logging.Info)
	l, err := OpenLedger(log, dbName, inMem, genesisInitState, cfg)
	require.NoError(t, err)
	defer l.Close()

	blk := genesisInitState.Block

	sp := bookkeeping.StateProofTrackingData{
		StateProofNextRound: basics.Round(proto.StateProofInterval * 2),
	}

	blk.BlockHeader.StateProofTracking = map[protocol.StateProofType]bookkeeping.StateProofTrackingData{
		protocol.StateProofBasic: sp,
	}

	for i := uint64(0); i < (proto.StateProofInterval*3 - proto.StateProofVotersLookback); i++ {
		blk.BlockHeader.Round++
		blk.BlockHeader.TimeStamp += 10
		err = l.AddBlock(blk, agreement.Certificate{})
		require.NoError(t, err)
	}

	// we simulate that the stateproof for round 512 is confirmed on chain, and we can move to the next one.
	sp.StateProofNextRound = basics.Round(proto.StateProofInterval * 3)
	blk.BlockHeader.StateProofTracking = map[protocol.StateProofType]bookkeeping.StateProofTrackingData{
		protocol.StateProofBasic: sp,
	}

	for i := uint64(0); i < proto.StateProofInterval; i++ {
		blk.BlockHeader.Round++
		blk.BlockHeader.TimeStamp += 10
		err = l.AddBlock(blk, agreement.Certificate{})
		require.NoError(t, err)
	}

	l.WaitForCommit(blk.BlockHeader.Round)
	vtSnapshot := l.acctsOnline.voters.votersForRoundCache

	// verifying that the tree for round 512 is still in the cache, but the tree for round 256 is evicted.
	require.Contains(t, vtSnapshot, basics.Round(496))
	require.NotContains(t, vtSnapshot, basics.Round(240))

	err = l.reloadLedger()
	require.NoError(t, err)

	verifyVotersContent(t, vtSnapshot, l.acctsOnline.voters.votersForRoundCache)
}

func TestVotersReloadFromDiskPassRecoveryPeriod(t *testing.T) {
	partitiontest.PartitionTest(t)
	proto := config.Consensus[protocol.ConsensusCurrentVersion]

	dbName := fmt.Sprintf("%s.%d", t.Name(), crypto.RandUint64())
	genesisInitState := getInitState()
	genesisInitState.Block.CurrentProtocol = protocol.ConsensusCurrentVersion
	const inMem = true
	cfg := config.GetDefaultLocal()
	cfg.Archival = false
	cfg.MaxAcctLookback = proto.StateProofInterval - proto.StateProofVotersLookback - 10
	log := logging.TestingLog(t)
	log.SetLevel(logging.Info)
	l, err := OpenLedger(log, dbName, inMem, genesisInitState, cfg)
	require.NoError(t, err)
	defer l.Close()

	blk := genesisInitState.Block
	var sp bookkeeping.StateProofTrackingData
	sp.StateProofNextRound = basics.Round(proto.StateProofInterval * 2)
	blk.BlockHeader.StateProofTracking = map[protocol.StateProofType]bookkeeping.StateProofTrackingData{
		protocol.StateProofBasic: sp,
	}

	// we push proto.StateProofInterval * (proto.StateProofMaxRecoveryIntervals + 2) block into the ledger
	// the reason for + 2 is the first state proof is on 2*stateproofinterval.
	for i := uint64(0); i < (proto.StateProofInterval * (proto.StateProofMaxRecoveryIntervals + 2)); i++ {
		blk.BlockHeader.Round++
		blk.BlockHeader.TimeStamp += 10
		err = l.AddBlock(blk, agreement.Certificate{})
		require.NoError(t, err)
	}

	// the voters tracker should contain all the voters for each stateproof round. nothing should be removed
	l.WaitForCommit(blk.BlockHeader.Round)
	vtSnapshot := l.acctsOnline.voters.votersForRoundCache
	beforeRemoveVotersLen := len(vtSnapshot)
	err = l.reloadLedger()
	require.NoError(t, err)
	_, found := l.acctsOnline.voters.votersForRoundCache[basics.Round(proto.StateProofInterval-proto.StateProofVotersLookback)]
	require.True(t, found)
	verifyVotersContent(t, vtSnapshot, l.acctsOnline.voters.votersForRoundCache)

	for i := uint64(0); i < proto.StateProofInterval; i++ {
		blk.BlockHeader.Round++
		blk.BlockHeader.TimeStamp += 10
		err = l.AddBlock(blk, agreement.Certificate{})
		require.NoError(t, err)
	}

	// the voters tracker should give up on voters for round 512
	l.WaitForCommit(blk.BlockHeader.Round)
	vtSnapshot = l.acctsOnline.voters.votersForRoundCache
	err = l.reloadLedger()
	require.NoError(t, err)

	verifyVotersContent(t, vtSnapshot, l.acctsOnline.voters.votersForRoundCache)
	_, found = l.acctsOnline.voters.votersForRoundCache[basics.Round(proto.StateProofInterval-proto.StateProofVotersLookback)]
	require.False(t, found)
	require.Equal(t, beforeRemoveVotersLen, len(l.acctsOnline.voters.votersForRoundCache))
}

func TestStateProofVerificationTracker(t *testing.T) {
	partitiontest.PartitionTest(t)
	proto := config.Consensus[protocol.ConsensusCurrentVersion]

	dbName := fmt.Sprintf("%s.%d", t.Name(), crypto.RandUint64())
	genesisInitState := getInitState()
	genesisInitState.Block.CurrentProtocol = protocol.ConsensusCurrentVersion
	const inMem = true
	cfg := config.GetDefaultLocal()
	cfg.Archival = false
	log := logging.TestingLog(t)
	log.SetLevel(logging.Info)
	l, err := OpenLedger(log, dbName, inMem, genesisInitState, cfg)
	require.NoError(t, err)
	defer l.Close()

	numOfStateProofs := uint64(3)
	firstStateProofContextConfirmedRound := proto.StateProofInterval
	firstStateProofContextTargetRound := firstStateProofContextConfirmedRound + proto.StateProofInterval

	lastStateProofContextConfirmedRound := firstStateProofContextConfirmedRound + proto.StateProofInterval*(numOfStateProofs-1)
	lastStateProofContextTargetRound := lastStateProofContextConfirmedRound + proto.StateProofInterval

	blk := genesisInitState.Block
	var sp bookkeeping.StateProofTrackingData
	sp.StateProofNextRound = basics.Round(firstStateProofContextTargetRound)
	blk.BlockHeader.StateProofTracking = map[protocol.StateProofType]bookkeeping.StateProofTrackingData{
		protocol.StateProofBasic: sp,
	}

	for i := uint64(0); i < firstStateProofContextConfirmedRound-1; i++ {
		blk.BlockHeader.Round++
		blk.BlockHeader.TimeStamp += 10
		err = l.AddBlock(blk, agreement.Certificate{})
		require.NoError(t, err)
	}

	verifyStateProofVerificationTracking(t, &l.stateProofVerification, basics.Round(firstStateProofContextTargetRound),
		1, proto.StateProofInterval, false, any)

	blk.BlockHeader.Round++
	blk.BlockHeader.TimeStamp += 10
	err = l.AddBlock(blk, agreement.Certificate{})
	require.NoError(t, err)

	verifyStateProofVerificationTracking(t, &l.stateProofVerification, basics.Round(firstStateProofContextTargetRound),
		1, proto.StateProofInterval, true, trackerMemory)

	for i := firstStateProofContextConfirmedRound; i < lastStateProofContextConfirmedRound; i++ {
		blk.BlockHeader.Round++
		blk.BlockHeader.TimeStamp += 10
		err = l.AddBlock(blk, agreement.Certificate{})
		require.NoError(t, err)
	}

	verifyStateProofVerificationTracking(t, &l.stateProofVerification, basics.Round(firstStateProofContextTargetRound),
		numOfStateProofs-1, proto.StateProofInterval, true, trackerDB)
	// Last one should be in memory as a result of cfg.MaxAcctLookback not being equal to 0.
	verifyStateProofVerificationTracking(t, &l.stateProofVerification, basics.Round(lastStateProofContextTargetRound),
		1, proto.StateProofInterval, true, trackerMemory)

	l.WaitForCommit(blk.BlockHeader.Round)

	verifyStateProofVerificationTracking(t, &l.stateProofVerification, basics.Round(firstStateProofContextTargetRound),
		numOfStateProofs, proto.StateProofInterval, true, any)

	var stateProofReceived bookkeeping.StateProofTrackingData
	stateProofReceived.StateProofNextRound = basics.Round(firstStateProofContextTargetRound + proto.StateProofInterval)
	blk.BlockHeader.StateProofTracking = map[protocol.StateProofType]bookkeeping.StateProofTrackingData{
		protocol.StateProofBasic: stateProofReceived,
	}
	blk.BlockHeader.Round++
	blk.BlockHeader.TimeStamp += 10

	// This implementation is an easy way to feed the delta, which the state proof verification tracker relies on,
	// to the ledger.
	delta, err := internal.Eval(context.Background(), l, blk, false, l.verifiedTxnCache, nil)
	delta.StateProofNext = stateProofReceived.StateProofNextRound
	vb := ledgercore.MakeValidatedBlock(blk, delta)
	err = l.AddValidatedBlock(vb, agreement.Certificate{})

	require.NoError(t, err)

	for i := uint64(0); i < proto.MaxBalLookback; i++ {
		blk.BlockHeader.Round++
		blk.BlockHeader.TimeStamp += 10
		err = l.AddBlock(blk, agreement.Certificate{})
		require.NoError(t, err)
	}

	l.WaitForCommit(blk.BlockHeader.Round)

	verifyStateProofVerificationTracking(t, &l.stateProofVerification, basics.Round(firstStateProofContextTargetRound),
		1, proto.StateProofInterval, false, any)
	verifyStateProofVerificationTracking(t, &l.stateProofVerification, basics.Round(firstStateProofContextTargetRound+proto.StateProofInterval),
		numOfStateProofs-1, proto.StateProofInterval, true, any)
}

func TestLedgerReloadStateProofVerificationTracker(t *testing.T) {
	partitiontest.PartitionTest(t)
	proto := config.Consensus[protocol.ConsensusCurrentVersion]

	dbName := fmt.Sprintf("%s.%d", t.Name(), crypto.RandUint64())
	genesisInitState := getInitState()
	genesisInitState.Block.CurrentProtocol = protocol.ConsensusCurrentVersion
	const inMem = true
	cfg := config.GetDefaultLocal()
	cfg.Archival = false
	log := logging.TestingLog(t)
	log.SetLevel(logging.Info)
	l, err := OpenLedger(log, dbName, inMem, genesisInitState, cfg)
	require.NoError(t, err)
	defer l.Close()

	numOfStateProofs := uint64(3)
	firstStateProofContextConfirmedRound := proto.StateProofInterval
	firstStateProofContextTargetRound := firstStateProofContextConfirmedRound + proto.StateProofInterval

	lastStateProofContextConfirmedRound := firstStateProofContextConfirmedRound + proto.StateProofInterval*(numOfStateProofs-1)
	lastStateProofContextTargetRound := lastStateProofContextConfirmedRound + proto.StateProofInterval

	blk := genesisInitState.Block
	var sp bookkeeping.StateProofTrackingData
	sp.StateProofNextRound = basics.Round(firstStateProofContextTargetRound)
	blk.BlockHeader.StateProofTracking = map[protocol.StateProofType]bookkeeping.StateProofTrackingData{
		protocol.StateProofBasic: sp,
	}

	for i := uint64(0); i < lastStateProofContextConfirmedRound; i++ {
		blk.BlockHeader.Round++
		blk.BlockHeader.TimeStamp += 10
		err = l.AddBlock(blk, agreement.Certificate{})
		require.NoError(t, err)
	}

	l.WaitForCommit(blk.BlockHeader.Round)

	verifyStateProofVerificationTracking(t, &l.stateProofVerification, basics.Round(firstStateProofContextTargetRound),
		numOfStateProofs-1, proto.StateProofInterval, true, trackerDB)
	verifyStateProofVerificationTracking(t, &l.stateProofVerification, basics.Round(lastStateProofContextTargetRound),
		1, proto.StateProofInterval, true, trackerMemory)

	err = l.reloadLedger()
	require.NoError(t, err)

	verifyStateProofVerificationTracking(t, &l.stateProofVerification, basics.Round(firstStateProofContextTargetRound),
		numOfStateProofs-1, proto.StateProofInterval, true, trackerDB)
	verifyStateProofVerificationTracking(t, &l.stateProofVerification, basics.Round(lastStateProofContextTargetRound),
		1, proto.StateProofInterval, true, trackerMemory)
}

func feedBlocksUntilRound(t *testing.T, l *Ledger, prevBlk bookkeeping.Block, targetRound basics.Round) bookkeeping.Block {
	for prevBlk.Round() < targetRound {
		prevBlk.BlockHeader.Round++
		prevBlk.BlockHeader.TimeStamp += 10
		err := l.AddBlock(prevBlk, agreement.Certificate{})
		require.NoError(t, err)
	}

	return prevBlk
}

func TestCatchpointStateProofVerificationTracker(t *testing.T) {
	partitiontest.PartitionTest(t)
	proto := config.Consensus[protocol.ConsensusCurrentVersion]

	dbName := fmt.Sprintf("%s.%d", t.Name(), crypto.RandUint64())
	genesisInitState, initkeys := ledgertesting.GenerateInitState(t, protocol.ConsensusCurrentVersion, 100)
	genesisInitState.Block.CurrentProtocol = protocol.ConsensusCurrentVersion
	const inMem = true
	cfg := config.GetDefaultLocal()
	cfg.Archival = true
	// This assures us that the first catchpoint file will contain exactly 1 state proof data.
	cfg.CatchpointInterval = proto.StateProofInterval + proto.MaxBalLookback
	cfg.MaxAcctLookback = 4
	log := logging.TestingLog(t)
	log.SetLevel(logging.Info)
	l, err := OpenLedger(log, dbName, inMem, genesisInitState, cfg)
	require.NoError(t, err)

	firstStateProofDataConfirmedRound := proto.StateProofInterval
	firstStateProofDataTargetRound := firstStateProofDataConfirmedRound + proto.StateProofInterval

	blk := genesisInitState.Block
	var sp bookkeeping.StateProofTrackingData
	sp.StateProofNextRound = basics.Round(firstStateProofDataTargetRound)
	blk.BlockHeader.StateProofTracking = map[protocol.StateProofType]bookkeeping.StateProofTrackingData{
		protocol.StateProofBasic: sp,
	}

	// Feeding blocks until we can know for sure we have at least one catchpoint written.
	blk = feedBlocksUntilRound(t, l, blk, basics.Round(cfg.CatchpointInterval*2))
	l.WaitForCommit(basics.Round(cfg.CatchpointInterval * 2))

	numTrackedDataFirstCatchpoint := (cfg.CatchpointInterval - proto.MaxBalLookback) / proto.StateProofInterval

	verifyStateProofVerificationTracking(t, &l.stateProofVerification, basics.Round(firstStateProofDataTargetRound),
		numTrackedDataFirstCatchpoint, proto.StateProofInterval, true, any)
	l.Close()

	l, err = OpenLedger(log, dbName, inMem, genesisInitState, cfg)
	defer l.Close()
	require.NoError(t, err)

	verifyStateProofVerificationTracking(t, &l.stateProofVerification, basics.Round(firstStateProofDataTargetRound),
		numTrackedDataFirstCatchpoint, proto.StateProofInterval, false, any)

	catchpointAccessor, accessorProgress := initializeTestCatchupAccessor(t, l, uint64(len(initkeys)))

	relCatchpointFilePath := filepath.Join(CatchpointDirName, makeCatchpointFilePath(basics.Round(cfg.CatchpointInterval)))
	catchpointData := readCatchpointFile(t, relCatchpointFilePath)

	err = catchpointAccessor.ProcessStagingBalances(context.Background(), catchpointData[1].headerName, catchpointData[1].data, &accessorProgress)
	require.NoError(t, err)
	err = catchpointAccessor.CompleteCatchup(context.Background())
	require.NoError(t, err)

	verifyStateProofVerificationTracking(t, &l.stateProofVerification, basics.Round(firstStateProofDataTargetRound),
		numTrackedDataFirstCatchpoint, proto.StateProofInterval, true, any)
}<|MERGE_RESOLUTION|>--- conflicted
+++ resolved
@@ -2252,9 +2252,6 @@
 		if err0 := store.AccountsUpdateSchemaTest(ctx, tx); err != nil {
 			return err0
 		}
-		if err0 := createStateProofVerificationTable(ctx, tx); err0 != nil {
-			return err0
-		}
 
 		return nil
 	})
@@ -2385,14 +2382,8 @@
 func TestLedgerMigrateV6ShrinkDeltas(t *testing.T) {
 	partitiontest.PartitionTest(t)
 
-<<<<<<< HEAD
-	prevAccountDBVersion := accountDBVersion
-	accountDBVersion = 6
-
-=======
 	prevAccountDBVersion := store.AccountDBVersion
 	store.AccountDBVersion = 6
->>>>>>> 10d37109
 	defer func() {
 		store.AccountDBVersion = prevAccountDBVersion
 	}()
@@ -2419,9 +2410,6 @@
 	// create tables so online accounts can still be written
 	err = trackerDB.Wdb.Atomic(func(ctx context.Context, tx *sql.Tx) error {
 		if err := store.AccountsUpdateSchemaTest(ctx, tx); err != nil {
-			return err
-		}
-		if err := createStateProofVerificationTable(ctx, tx); err != nil {
 			return err
 		}
 		return nil
@@ -3224,7 +3212,7 @@
 
 	catchpointAccessor, accessorProgress := initializeTestCatchupAccessor(t, l, uint64(len(initkeys)))
 
-	relCatchpointFilePath := filepath.Join(CatchpointDirName, makeCatchpointFilePath(basics.Round(cfg.CatchpointInterval)))
+	relCatchpointFilePath := filepath.Join(store.CatchpointDirName, store.MakeCatchpointFilePath(basics.Round(cfg.CatchpointInterval)))
 	catchpointData := readCatchpointFile(t, relCatchpointFilePath)
 
 	err = catchpointAccessor.ProcessStagingBalances(context.Background(), catchpointData[1].headerName, catchpointData[1].data, &accessorProgress)
