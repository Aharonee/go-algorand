--- conflicted
+++ resolved
@@ -31,13 +31,8 @@
 	"github.com/algorand/go-algorand/stateproof"
 )
 
-<<<<<<< HEAD
 var errListenerAlreadySet = errors.New("voters listener has been already set")
 
-// VotersCommitListener represents an object that needs to get notified on commit stages in the voters tracker.
-type VotersCommitListener interface {
-	OnPrepareVoterCommit(rnd basics.Round, voters ledgercore.VotersForRoundFetcher) error
-=======
 // votersFetcher is used to provide safe access to the ledger while creating the state proof builder. Since the operation
 // is being run under the ledger's commit operation, this implementation guarantees lockless access to the VotersForStateProof function.
 type votersFetcher struct {
@@ -50,7 +45,6 @@
 
 func (vf *votersFetcher) BlockHdr(rnd basics.Round) (bookkeeping.BlockHeader, error) {
 	return vf.vt.l.BlockHdr(rnd)
->>>>>>> 827365e2
 }
 
 // The votersTracker maintains the vector commitment for the most recent
@@ -238,24 +232,11 @@
 		return nil
 	}
 
-<<<<<<< HEAD
 	commitListener := vt.eternalData.commitListener
-	for round := dcc.oldBase; round <= dcc.newBase; round++ {
-		err := commitListener.OnPrepareVoterCommit(round, vt)
-		// Having the commit process continue uninterrupted is more important to us than not
-		// having missing builders. To implement this hierarchy we've decided to exclusively log errors
-		// returning from the commitListener.
-		if err != nil {
-			vt.l.trackerLog().Errorf("votersTracker.prepareCommit: listener encountered an error for round %d: %v", round, err)
-		}
-	}
-=======
-	commitListener := vt.commitListener
 	vf := votersFetcher{vt: vt}
 	// In case the listener's function fails, we do not want to break the commit process.
 	// To implement this hierarchy we've decided to not include a return value in OnPrepareVoterCommit function
 	commitListener.OnPrepareVoterCommit(dcc.oldBase, dcc.newBase, &vf)
->>>>>>> 827365e2
 
 	return nil
 }
