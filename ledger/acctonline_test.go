--- conflicted
+++ resolved
@@ -488,10 +488,6 @@
 					updates.Upsert(allAccts[acctIdx].Addr, ledgercore.ToAccountData(allAccts[acctIdx].AccountData))
 				}
 
-<<<<<<< HEAD
-		// prepare block
-		totals = newBlock(t, ml, testProtocolVersion, protoParams, i, base, updates, totals)
-=======
 				// set acctA online for each round
 				updates.Upsert(addrA, ledgercore.AccountData{AccountBaseData: ledgercore.AccountBaseData{Status: basics.Online}, VotingData: ledgercore.VotingData{VoteLastValid: basics.Round(100 * i)}})
 
@@ -500,7 +496,7 @@
 				genesisAccts = append(genesisAccts, newAccts)
 
 				// prepare block
-				totals = newBlock(t, ml, totals, testProtocolVersion, protoParams, i, base, updates, totals)
+				totals = newBlock(t, ml, testProtocolVersion, protoParams, i, base, updates, totals)
 
 				// commit changes synchroniously
 				commitSync(t, oa, ml, i)
@@ -521,7 +517,6 @@
 					} else {
 						require.NotEmpty(t, data.accountData)
 					}
->>>>>>> d7ed271c
 
 					cachedData, has := oa.onlineAccountsCache.read(bal.Addr, rnd)
 					require.True(t, has)
@@ -1625,7 +1620,7 @@
 	defer ml.Close()
 
 	conf := config.GetDefaultLocal()
-	au, oa := newAcctUpdates(t, ml, conf, ".")
+	au, oa := newAcctUpdates(t, ml, conf)
 	defer oa.close()
 
 	_, totals, err := au.LatestTotals()
