// Copyright (C) 2019-2020 Algorand, Inc.
// This file is part of go-algorand
//
// go-algorand is free software: you can redistribute it and/or modify
// it under the terms of the GNU Affero General Public License as
// published by the Free Software Foundation, either version 3 of the
// License, or (at your option) any later version.
//
// go-algorand is distributed in the hope that it will be useful,
// but WITHOUT ANY WARRANTY; without even the implied warranty of
// MERCHANTABILITY or FITNESS FOR A PARTICULAR PURPOSE.  See the
// GNU Affero General Public License for more details.
//
// You should have received a copy of the GNU Affero General Public License
// along with go-algorand.  If not, see <https://www.gnu.org/licenses/>.

package catchup

import (
	"context"
	"errors"
	"math/rand"
	"sync"
	"testing"
	"time"

	"github.com/algorand/go-deadlock"
	"github.com/stretchr/testify/require"

	"github.com/algorand/go-algorand/agreement"
	"github.com/algorand/go-algorand/components/mocks"
	"github.com/algorand/go-algorand/config"
	"github.com/algorand/go-algorand/crypto"
	"github.com/algorand/go-algorand/data/basics"
	"github.com/algorand/go-algorand/data/bookkeeping"
	"github.com/algorand/go-algorand/data/committee"
	"github.com/algorand/go-algorand/logging"
	"github.com/algorand/go-algorand/protocol"
)

var defaultConfig = config.Local{
	Archival:                 false,
	GossipFanout:             4,
	NetAddress:               "",
	BaseLoggerDebugLevel:     1,
	IncomingConnectionsLimit: -1,
}

var poolAddr = basics.Address{0xff, 0xff, 0xff, 0xff, 0xff, 0xff, 0xff, 0xff, 0xff, 0xff, 0xff, 0xff, 0xff, 0xff, 0xff, 0xff, 0xff, 0xff, 0xff, 0xff, 0xff, 0xff, 0xff, 0xff, 0xff, 0xff, 0xff, 0xff, 0xff, 0xff, 0xff, 0xff}
var sinkAddr = basics.Address{0x7, 0xda, 0xcb, 0x4b, 0x6d, 0x9e, 0xd1, 0x41, 0xb1, 0x75, 0x76, 0xbd, 0x45, 0x9a, 0xe6, 0x42, 0x1d, 0x48, 0x6d, 0xa3, 0xd4, 0xef, 0x22, 0x47, 0xc4, 0x9, 0xa3, 0x96, 0xb8, 0x2e, 0xa2, 0x21}

type MockedFetcherFactory struct {
	fetcher *MockedFetcher
	mu      deadlock.Mutex
}

// a lock just to sync swapping internal fetchers
func makeMockFactory(fetcher *MockedFetcher) *MockedFetcherFactory {
	var factory MockedFetcherFactory
	factory.fetcher = fetcher
	return &factory
}

func (factory *MockedFetcherFactory) New() Fetcher {
	factory.mu.Lock()
	defer factory.mu.Unlock()
	return factory.fetcher
}

func (factory *MockedFetcherFactory) NewOverGossip(tag protocol.Tag) Fetcher {
	return factory.New()
}

func (factory *MockedFetcherFactory) changeFetcher(fetcher *MockedFetcher) {
	factory.mu.Lock()
	defer factory.mu.Unlock()
	factory.fetcher = fetcher
}

type MockClient struct {
	once   sync.Once
	closed bool
}

func (*MockClient) Address() string {
	return "mock.address."
}
func (c *MockClient) Close() error {
	c.once.Do(func() {
		c.closed = true
	})
	return nil
}
func (c *MockClient) GetBlockBytes(ctx context.Context, r basics.Round) (data []byte, err error) {
	return nil, nil
}

// Mocked Fetcher
type MockedFetcher struct {
	ledger      Ledger
	timeout     bool
	tries       map[basics.Round]int
	client      MockClient
	latency     time.Duration
	predictable bool
	mu          deadlock.Mutex
}

func (m *MockedFetcher) FetchBlock(ctx context.Context, round basics.Round) (*bookkeeping.Block, *agreement.Certificate, FetcherClient, error) {
	if m.timeout {
		time.Sleep(DefaultFetchTimeout + time.Second)
	}
	time.Sleep(m.latency)

	if !m.predictable {
		// Add random delay to get it out of sync
		time.Sleep(time.Duration(rand.Int()%50) * time.Millisecond)
	}
	block, err := m.ledger.Block(round)
	if round > m.ledger.LastRound() {
		return nil, nil, nil, errors.New("no block")
	} else if err != nil {
		panic(err)
	}

	var cert agreement.Certificate
	cert.Proposal.BlockDigest = block.Digest()
	return &block, &cert, &m.client, nil
}

func (m *MockedFetcher) NumPeers() int {
	return 10
}

func (m *MockedFetcher) OutOfPeers(round basics.Round) bool {
	m.mu.Lock()
	defer m.mu.Unlock()

	if _, ok := m.tries[round]; !ok {
		m.tries[round] = 0
	}
	m.tries[round]++
	return m.tries[round] > m.NumPeers()
}

func (m *MockedFetcher) Close() { // noop
}

type mockedAuthenticator struct {
	mu deadlock.Mutex

	errorRound int
	fail       bool
}

func (auth *mockedAuthenticator) Authenticate(blk *bookkeeping.Block, cert *agreement.Certificate) error {
	auth.mu.Lock()
	defer auth.mu.Unlock()

	if (auth.errorRound >= 0 && basics.Round(auth.errorRound) == blk.Round()) || auth.fail {
		// change reply so that block is malformed
		return errors.New("mockedAuthenticator: block is malformed")
	}
	return nil
}

func (auth *mockedAuthenticator) Quit() {}

func (auth *mockedAuthenticator) alter(errorRound int, fail bool) {
	auth.mu.Lock()
	defer auth.mu.Unlock()

	auth.errorRound = errorRound
	auth.fail = fail
}

func TestServiceFetchBlocksSameRange(t *testing.T) {
	// Make Ledger
	remote, local := testingenv(t, 10)

	require.NotNil(t, remote)
	require.NotNil(t, local)

	net := &mocks.MockNetwork{}

	// Make Service
	syncer := MakeService(logging.Base(), defaultConfig, net, local, nil, &mockedAuthenticator{errorRound: -1}, nil)
	syncer.fetcherFactory = makeMockFactory(&MockedFetcher{ledger: remote, timeout: false, tries: make(map[basics.Round]int)})

<<<<<<< HEAD
	syncer.sync(nil)
=======
	syncer.testStart()
	syncer.sync(nil)

>>>>>>> fdf3a4c2
	require.Equal(t, remote.LastRound(), local.LastRound())
}

func TestPeriodicSync(t *testing.T) {
	// Make Ledger
	remote, local := testingenv(t, 10)

	auth := &mockedAuthenticator{fail: true}
	initialLocalRound := local.LastRound()
	require.True(t, 0 == initialLocalRound)

	// Make Service
	s := MakeService(logging.Base(), defaultConfig, &mocks.MockNetwork{}, local, nil, auth, nil)
	s.deadlineTimeout = 2 * time.Second

	factory := MockedFetcherFactory{fetcher: &MockedFetcher{ledger: remote, timeout: false, tries: make(map[basics.Round]int)}}
	s.fetcherFactory = &factory
	require.True(t, initialLocalRound < remote.LastRound())

	s.Start()
	defer s.Stop()
	time.Sleep(s.deadlineTimeout*2 - 200*time.Millisecond)
	require.Equal(t, initialLocalRound, local.LastRound())
	auth.alter(-1, false)
	s.fetcherFactory.(*MockedFetcherFactory).changeFetcher(&MockedFetcher{ledger: remote, timeout: false, tries: make(map[basics.Round]int)})
	time.Sleep(2 * time.Second)

	// Asserts that the last block is the one we expect
	require.Equal(t, remote.LastRound(), local.LastRound())
	for r := basics.Round(0); r < remote.LastRound(); r++ {
		localBlock, err := local.Block(r)
		require.NoError(t, err)
		remoteBlock, err := remote.Block(r)
		require.NoError(t, err)
		require.Equal(t, remoteBlock.Hash(), localBlock.Hash())
	}
}

func TestServiceFetchBlocksOneBlock(t *testing.T) {
	// Make Ledger
	numBlocks := 10
	remote, local := testingenv(t, numBlocks)
	lastRoundAtStart := local.LastRound()

	net := &mocks.MockNetwork{}

	// Make Service
	s := MakeService(logging.Base(), defaultConfig, net, local, nil, &mockedAuthenticator{errorRound: -1}, nil)
	factory := MockedFetcherFactory{fetcher: &MockedFetcher{ledger: remote, timeout: false, tries: make(map[basics.Round]int)}}
	s.fetcherFactory = &factory

	// Get last round
	require.False(t, factory.fetcher.client.closed)

	// Start the service ( dummy )
	s.testStart()

	// Fetch blocks
	s.sync(nil)

	// Asserts that the last block is the one we expect
	require.Equal(t, lastRoundAtStart+basics.Round(numBlocks), local.LastRound())
	require.False(t, factory.fetcher.client.closed)

	// Get the same block we wrote
	block, _, client, err := factory.New().FetchBlock(context.Background(), lastRoundAtStart+1)
	require.NoError(t, err)
	require.False(t, client.(*MockClient).closed)

	//Check we wrote the correct block
	localBlock, err := local.Block(lastRoundAtStart + 1)
	require.NoError(t, err)
	require.Equal(t, *block, localBlock)
}

func TestAbruptWrites(t *testing.T) {
	numberOfBlocks := 100

	if testing.Short() {
		numberOfBlocks = 10
	}

	// Make Ledger
	remote, local := testingenv(t, numberOfBlocks)

	lastRound := local.LastRound()

	// Make Service
	s := MakeService(logging.Base(), defaultConfig, &mocks.MockNetwork{}, local, nil, &mockedAuthenticator{errorRound: -1}, nil)
	factory := MockedFetcherFactory{fetcher: &MockedFetcher{ledger: remote, timeout: false, tries: make(map[basics.Round]int)}}
	s.fetcherFactory = &factory

	var wg sync.WaitGroup
	wg.Add(1)
	defer wg.Wait()
	go func() {
		defer wg.Done()
		for i := basics.Round(lastRound + 1); i <= basics.Round(numberOfBlocks); i++ {
			time.Sleep(time.Duration(rand.Uint32()%5) * time.Millisecond)
			blk, err := remote.Block(i)
			require.NoError(t, err)
			var cert agreement.Certificate
			cert.Proposal.BlockDigest = blk.Digest()
			err = local.AddBlock(blk, cert)
			require.NoError(t, err)
		}
	}()

<<<<<<< HEAD
=======
	// Start the service ( dummy )
	s.testStart()

>>>>>>> fdf3a4c2
	s.sync(nil)
	require.Equal(t, remote.LastRound(), local.LastRound())
}

func TestServiceFetchBlocksMultiBlocks(t *testing.T) {
	// Make Ledger
	numberOfBlocks := basics.Round(100)
	if testing.Short() {
		numberOfBlocks = basics.Round(10)
	}
	remote, local := testingenv(t, int(numberOfBlocks))
	lastRoundAtStart := local.LastRound()

	// Make Service
	syncer := MakeService(logging.Base(), defaultConfig, &mocks.MockNetwork{}, local, nil, &mockedAuthenticator{errorRound: -1}, nil)
	syncer.fetcherFactory = &MockedFetcherFactory{fetcher: &MockedFetcher{ledger: remote, timeout: false, tries: make(map[basics.Round]int)}}

	// Start the service ( dummy )
	syncer.testStart()

	// Fetch blocks
	syncer.sync(nil)

	// Asserts that the last block is the one we expect
	require.Equal(t, lastRoundAtStart+numberOfBlocks, local.LastRound())

	for i := basics.Round(1); i <= numberOfBlocks; i++ {
		// Get the same block we wrote
		blk, _, client, err2 := syncer.fetcherFactory.New().FetchBlock(context.Background(), i)
		require.NoError(t, err2)
		require.False(t, client.(*MockClient).closed)

		// Check we wrote the correct block
		localBlock, err := local.Block(i)
		require.NoError(t, err)
		require.Equal(t, *blk, localBlock)
		return
	}
}

func TestServiceFetchBlocksMalformed(t *testing.T) {
	// Make Ledger
	remote, local := testingenv(t, 10)

	lastRoundAtStart := local.LastRound()
	// Make Service
	s := MakeService(logging.Base(), defaultConfig, &mocks.MockNetwork{}, local, nil, &mockedAuthenticator{errorRound: int(lastRoundAtStart + 1)}, nil)
	s.fetcherFactory = &MockedFetcherFactory{fetcher: &MockedFetcher{ledger: remote, timeout: false, tries: make(map[basics.Round]int)}}

<<<<<<< HEAD
=======
	// Start the service ( dummy )
	s.testStart()

>>>>>>> fdf3a4c2
	s.sync(nil)
	require.Equal(t, lastRoundAtStart, local.LastRound())
	require.True(t, s.fetcherFactory.(*MockedFetcherFactory).fetcher.client.closed)
}

func TestOnSwitchToUnSupportedProtocol(t *testing.T) {
	// Test the interruption in the initial loop
	// This cannot happen in practice, but is used to test the code.
	{
		lastRoundRemote := 5
		lastRoundLocal := 0
		roundWithSwitchOn := 0
		local, remote := helperTestOnSwitchToUnSupportedProtocol(t, lastRoundRemote, lastRoundLocal, roundWithSwitchOn, 0)

		// Last supported round is 0, but is guaranteed
		// to stop after 2 rounds.

		// SeedLookback is 2, which allows two parallel fetches.
		// i.e. rounds 1 and 2 may be simultaneously fetched.
		require.Less(t, int(local.LastRound()), 3)
		require.Equal(t, lastRoundRemote, int(remote.LastRound()))
	}

	// Test the interruption in "the rest" loop
	{
		lastRoundRemote := 10
		lastRoundLocal := 7
		roundWithSwitchOn := 5
		local, remote := helperTestOnSwitchToUnSupportedProtocol(t, lastRoundRemote, lastRoundLocal, roundWithSwitchOn, 0)
		for r := 1; r <= lastRoundLocal; r++ {
			blk, err := local.Block(basics.Round(r))
			require.NoError(t, err)
			require.Equal(t, r, int(blk.Round()))
		}
		require.Equal(t, lastRoundLocal, int(local.LastRound()))
		require.Equal(t, lastRoundRemote, int(remote.LastRound()))
	}

	// Test the interruption with short notice (less than
	// SeedLookback or the number of parallel fetches which in the
	// test is the same: 2)

	// This can not happen in practice, because there will be
	// enough rounds for the protocol upgrade notice.
	{
		lastRoundRemote := 14
		lastRoundLocal := 7
		roundWithSwitchOn := 7
		local, remote := helperTestOnSwitchToUnSupportedProtocol(t, lastRoundRemote, lastRoundLocal, roundWithSwitchOn, 0)
		for r := 1; r <= lastRoundLocal; r = r + 1 {
			blk, err := local.Block(basics.Round(r))
			require.NoError(t, err)
			require.Equal(t, r, int(blk.Round()))
		}
		// Since round with switch on (7) can be fetched
		// Simultaneously with round 8, round 8 might also be
		// fetched.
		require.Less(t, int(local.LastRound()), lastRoundLocal+2)
		require.Equal(t, lastRoundRemote, int(remote.LastRound()))
	}

	// Test the interruption with short notice (less than
	// SeedLookback or the number of parallel fetches which in the
	// test is the same: 2)

	// This case is a variation of the previous case. This may
	// happen when the catchup service restart at the round when
	// an upgrade happens.
	{
		lastRoundRemote := 14
		lastRoundLocal := 7
		roundWithSwitchOn := 7
		roundsAlreadyInLocal := 8 // round 0 -> 7

		local, remote := helperTestOnSwitchToUnSupportedProtocol(
			t,
			lastRoundRemote,
			lastRoundLocal,
			roundWithSwitchOn,
			roundsAlreadyInLocal)

		for r := 1; r <= lastRoundLocal; r = r + 1 {
			blk, err := local.Block(basics.Round(r))
			require.NoError(t, err)
			require.Equal(t, r, int(blk.Round()))
		}
		// Since round with switch on (7) is already in the
		// ledger, round 8 will not be fetched.
		require.Equal(t, int(local.LastRound()), lastRoundLocal)
		require.Equal(t, lastRoundRemote, int(remote.LastRound()))
	}
}

func helperTestOnSwitchToUnSupportedProtocol(
	t *testing.T,
	lastRoundRemote,
	lastRoundLocal,
	roundWithSwitchOn,
	roundsToCopy int) (local, remote Ledger) {

	// Make Ledger
	mRemote, mLocal := testingenvWithUpgrade(t, lastRoundRemote, roundWithSwitchOn, lastRoundLocal+1)

	// Copy rounds to local
	for r := 1; r < roundsToCopy; r++ {
		mLocal.blocks = append(mLocal.blocks, mRemote.blocks[r])
	}

	local = mLocal
	remote = Ledger(mRemote)

	// Make Service
	s := MakeService(logging.Base(), defaultConfig, &mocks.MockNetwork{}, local, nil, &mockedAuthenticator{errorRound: -1}, nil)
	s.deadlineTimeout = 2 * time.Second

	s.fetcherFactory = &MockedFetcherFactory{fetcher: &MockedFetcher{ledger: remote, timeout: false, tries: make(map[basics.Round]int)}}
	s.Start()
	defer s.Stop()

	<-s.done
	return local, remote
}

const defaultRewardUnit = 1e6

type mockedLedger struct {
	mu     deadlock.Mutex
	blocks []bookkeeping.Block
	chans  map[basics.Round]chan struct{}
}

func (m *mockedLedger) NextRound() basics.Round {
	return m.LastRound() + 1
}

func (m *mockedLedger) LastRound() basics.Round {
	m.mu.Lock()
	defer m.mu.Unlock()
	return m.lastRound()
}

func (m *mockedLedger) lastRound() basics.Round {
	return m.blocks[len(m.blocks)-1].Round()
}

func (m *mockedLedger) AddBlock(blk bookkeeping.Block, cert agreement.Certificate) error {
	m.mu.Lock()
	defer m.mu.Unlock()
	lastRound := m.lastRound()

	if blk.Round() > lastRound+1 {
		return errors.New("mockedLedger.AddBlock: bad block round provided")
	}

	if blk.Round() < lastRound+1 {
		return nil
	}

	m.blocks = append(m.blocks, blk)
	for r, ch := range m.chans {
		if r <= blk.Round() {
			close(ch)
			delete(m.chans, r)
		}
	}
	return nil
}

func (m *mockedLedger) ConsensusParams(r basics.Round) (config.ConsensusParams, error) {
	m.mu.Lock()
	defer m.mu.Unlock()
	return config.Consensus[protocol.ConsensusCurrentVersion], nil
}

func (m *mockedLedger) Wait(r basics.Round) chan struct{} {
	m.mu.Lock()
	defer m.mu.Unlock()

	lastRound := m.lastRound()
	if lastRound >= r {
		ch := make(chan struct{})
		close(ch)
		return ch
	}

	if m.chans == nil {
		m.chans = make(map[basics.Round]chan struct{})
	}
	if _, ok := m.chans[r]; !ok {
		ch := make(chan struct{})
		m.chans[r] = ch
	}
	return m.chans[r]
}

func (m *mockedLedger) Block(r basics.Round) (bookkeeping.Block, error) {
	m.mu.Lock()
	defer m.mu.Unlock()
	if r > m.lastRound() {
		return bookkeeping.Block{}, errors.New("mockedLedger.Block: round too high")
	}
	return m.blocks[r], nil
}

func (m *mockedLedger) BalanceRecord(basics.Round, basics.Address) (basics.BalanceRecord, error) {
	return basics.BalanceRecord{}, errors.New("not needed for mockedLedger")
}
func (m *mockedLedger) Circulation(basics.Round) (basics.MicroAlgos, error) {
	return basics.MicroAlgos{}, errors.New("not needed for mockedLedger")
}
func (m *mockedLedger) ConsensusVersion(basics.Round) (protocol.ConsensusVersion, error) {
	return protocol.ConsensusCurrentVersion, nil
}
func (m *mockedLedger) EnsureBlock(block *bookkeeping.Block, c agreement.Certificate) {
	m.AddBlock(*block, c)
}
func (m *mockedLedger) Seed(basics.Round) (committee.Seed, error) {
	return committee.Seed{}, errors.New("not needed for mockedLedger")
}

func (m *mockedLedger) LookupDigest(basics.Round) (crypto.Digest, error) {
	return crypto.Digest{}, errors.New("not needed for mockedLedger")
}

func testingenv(t testing.TB, numBlocks int) (ledger, emptyLedger Ledger) {
	mLedger := new(mockedLedger)
	mEmptyLedger := new(mockedLedger)

	var blk bookkeeping.Block
	blk.CurrentProtocol = protocol.ConsensusCurrentVersion
	mLedger.blocks = append(mLedger.blocks, blk)
	mEmptyLedger.blocks = append(mEmptyLedger.blocks, blk)

	for i := 1; i <= numBlocks; i++ {
		blk = bookkeeping.MakeBlock(blk.BlockHeader)
		mLedger.blocks = append(mLedger.blocks, blk)
	}

	return mLedger, mEmptyLedger
}

func testingenvWithUpgrade(
	t testing.TB,
	numBlocks,
	roundWithSwitchOn,
	upgradeRound int) (ledger, emptyLedger *mockedLedger) {

	mLedger := new(mockedLedger)
	mEmptyLedger := new(mockedLedger)

	var blk bookkeeping.Block
	blk.CurrentProtocol = protocol.ConsensusCurrentVersion
	mLedger.blocks = append(mLedger.blocks, blk)
	mEmptyLedger.blocks = append(mEmptyLedger.blocks, blk)

	for i := 1; i <= numBlocks; i++ {
		blk = bookkeeping.MakeBlock(blk.BlockHeader)
		if roundWithSwitchOn <= i {
			modifierBlk := blk
			blkh := &modifierBlk.BlockHeader
			blkh.NextProtocolSwitchOn = basics.Round(upgradeRound)
			blkh.NextProtocol = protocol.ConsensusVersion("some-unsupported-protocol")

			mLedger.blocks = append(mLedger.blocks, modifierBlk)
			continue
		}

		mLedger.blocks = append(mLedger.blocks, blk)
	}

	return mLedger, mEmptyLedger
}

type MockVoteVerifier struct{}

func (avv *MockVoteVerifier) Quit() {
}
func (avv *MockVoteVerifier) Parallelism() int {
	return 1
}

<<<<<<< HEAD
=======
// Start the catchup service, without starting the periodic sync.
func (s *Service) testStart() {
	s.done = make(chan struct{})
	s.ctx, s.cancel = context.WithCancel(context.Background())
	s.InitialSyncDone = make(chan struct{})
}

>>>>>>> fdf3a4c2
func TestCatchupUnmatchedCertificate(t *testing.T) {
	// Make Ledger
	remote, local := testingenv(t, 10)

	lastRoundAtStart := local.LastRound()

	// Make Service
	s := MakeService(logging.Base(), defaultConfig, &mocks.MockNetwork{}, local, nil, &mockedAuthenticator{errorRound: int(lastRoundAtStart + 1)}, nil)
	s.latestRoundFetcherFactory = &MockedFetcherFactory{fetcher: &MockedFetcher{ledger: remote, timeout: false, tries: make(map[basics.Round]int)}}
<<<<<<< HEAD
=======
	s.testStart()
>>>>>>> fdf3a4c2
	for roundNumber := 2; roundNumber < 10; roundNumber += 3 {
		pc := &PendingUnmatchedCertificate{
			Cert: agreement.Certificate{
				Round: basics.Round(roundNumber),
			},
			VoteVerifier: agreement.MakeAsyncVoteVerifier(nil),
		}
		block, _ := remote.Block(basics.Round(roundNumber))
		pc.Cert.Proposal.BlockDigest = block.Digest()
		s.sync(pc)
		require.True(t, s.latestRoundFetcherFactory.(*MockedFetcherFactory).fetcher.client.closed)
	}
}<|MERGE_RESOLUTION|>--- conflicted
+++ resolved
@@ -187,13 +187,9 @@
 	syncer := MakeService(logging.Base(), defaultConfig, net, local, nil, &mockedAuthenticator{errorRound: -1}, nil)
 	syncer.fetcherFactory = makeMockFactory(&MockedFetcher{ledger: remote, timeout: false, tries: make(map[basics.Round]int)})
 
-<<<<<<< HEAD
-	syncer.sync(nil)
-=======
 	syncer.testStart()
 	syncer.sync(nil)
 
->>>>>>> fdf3a4c2
 	require.Equal(t, remote.LastRound(), local.LastRound())
 }
 
@@ -302,12 +298,9 @@
 		}
 	}()
 
-<<<<<<< HEAD
-=======
 	// Start the service ( dummy )
 	s.testStart()
 
->>>>>>> fdf3a4c2
 	s.sync(nil)
 	require.Equal(t, remote.LastRound(), local.LastRound())
 }
@@ -357,12 +350,9 @@
 	s := MakeService(logging.Base(), defaultConfig, &mocks.MockNetwork{}, local, nil, &mockedAuthenticator{errorRound: int(lastRoundAtStart + 1)}, nil)
 	s.fetcherFactory = &MockedFetcherFactory{fetcher: &MockedFetcher{ledger: remote, timeout: false, tries: make(map[basics.Round]int)}}
 
-<<<<<<< HEAD
-=======
 	// Start the service ( dummy )
 	s.testStart()
 
->>>>>>> fdf3a4c2
 	s.sync(nil)
 	require.Equal(t, lastRoundAtStart, local.LastRound())
 	require.True(t, s.fetcherFactory.(*MockedFetcherFactory).fetcher.client.closed)
@@ -644,8 +634,6 @@
 	return 1
 }
 
-<<<<<<< HEAD
-=======
 // Start the catchup service, without starting the periodic sync.
 func (s *Service) testStart() {
 	s.done = make(chan struct{})
@@ -653,7 +641,6 @@
 	s.InitialSyncDone = make(chan struct{})
 }
 
->>>>>>> fdf3a4c2
 func TestCatchupUnmatchedCertificate(t *testing.T) {
 	// Make Ledger
 	remote, local := testingenv(t, 10)
@@ -663,10 +650,7 @@
 	// Make Service
 	s := MakeService(logging.Base(), defaultConfig, &mocks.MockNetwork{}, local, nil, &mockedAuthenticator{errorRound: int(lastRoundAtStart + 1)}, nil)
 	s.latestRoundFetcherFactory = &MockedFetcherFactory{fetcher: &MockedFetcher{ledger: remote, timeout: false, tries: make(map[basics.Round]int)}}
-<<<<<<< HEAD
-=======
 	s.testStart()
->>>>>>> fdf3a4c2
 	for roundNumber := 2; roundNumber < 10; roundNumber += 3 {
 		pc := &PendingUnmatchedCertificate{
 			Cert: agreement.Certificate{
