--- conflicted
+++ resolved
@@ -359,12 +359,8 @@
 		stxn.Txn.GenesisHash = ccw.ledger.GenesisHash()
 		stxn.Txn.CertIntervalLatestRound = rnd
 		stxn.Txn.Cert = *cert
-<<<<<<< HEAD
 		stxn.Txn.CertMsg = ccw.Message
-		err = ccw.txnSender.BroadcastSignedTxGroup([]transactions.SignedTxn{stxn})
-=======
 		err = ccw.txnSender.BroadcastInternalSignedTxGroup([]transactions.SignedTxn{stxn})
->>>>>>> 997bd864
 		if err != nil {
 			ccw.log.Warnf("ccw.tryBuilding: broadcasting compact cert txn for %d: %v", rnd, err)
 		}
