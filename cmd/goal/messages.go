--- conflicted
+++ resolved
@@ -53,30 +53,6 @@
 	errorKMDFailedToStop  = "Failed to stop kmd: %s"
 
 	// Node
-<<<<<<< HEAD
-	infoNodeStart                    = "Algorand node successfully started!"
-	infoNodeAlreadyStarted           = "Algorand node was already started!"
-	infoTryingToStopNode             = "Trying to stop the node..."
-	infoNodeSuccessfullyStopped      = "The node was successfully stopped."
-	infoNodeStatus                   = "Last committed block: %d\nTime since last block: %s\nSync Time: %s\nLast consensus protocol: %s\nNext consensus protocol: %s\nRound for next consensus protocol: %d\nNext consensus protocol supported: %v"
-	catchupStoppedOnUnsupported      = "Last supported block (%d) is committed. The next block consensus protocol is not supported. Catchup service is stopped."
-	errorNodeCreationIPFailure       = "Parsing passed IP %v failed: need a valid IPv4 or IPv6 address with a specified port number"
-	errorNodeNotDetected             = "Algorand node does not appear to be running: %s"
-	errorNodeStatus                  = "Cannot contact Algorand node: %s."
-	errorNodeFailedToStart           = "Algorand node failed to start: %s"
-	errorNodeRunning                 = "Node must be stopped before writing APIToken"
-	errorNodeFailGenToken            = "Cannot generate API token: %s"
-	errorNodeCreation                = "Error during node creation: %v"
-	errorNodeManagedBySystemd        = "This node is managed by systemd, you must run the following command to make your desired state change to your node:\n\nsystemctl %s algorand.service"
-	errorKill                        = "Cannot kill node: %s"
-	errorCloningNode                 = "Error cloning the node: %s"
-	infoNodeCloned                   = "Node cloned successfully to: %s"
-	infoNodeWroteToken               = "Successfully wrote new API token: %s"
-	infoNodePendingTxnsDescription   = "Pending Transactions (Truncated max=%d, Total in pool=%d): "
-	infoNodeNoPendingTxnsDescription = "None"
-	infoDataDir                      = "[Data Directory: %s]"
-	errLoadingConfig                 = "Error loading Config file from '%s': %v"
-=======
 	infoNodeStart                     = "Algorand node successfully started!"
 	infoNodeAlreadyStarted            = "Algorand node was already started!"
 	infoTryingToStopNode              = "Trying to stop the node..."
@@ -108,7 +84,6 @@
 	errorCatchpointLabelParsingFailed = "The provided catchpoint is not a valid one"
 	errorCatchpointLabelMissing       = "A catchpoint argument is needed"
 	errorTooManyCatchpointLabels      = "The catchup command expect a single catchpoint"
->>>>>>> fdf3a4c2
 
 	// Asset
 	malformedMetadataHash = "Cannot base64-decode metadata hash %s: %s"
@@ -151,11 +126,7 @@
 
 	multisigProgramCollision = "should have at most one of --program/-p | --program-bytes/-P | --lsig/-L"
 
-<<<<<<< HEAD
-	tealsignMutKeyArgs    = "--keyfile and --account are mutually exclusive"
-=======
 	tealsignMutKeyArgs    = "Need exactly one of --keyfile or --account"
->>>>>>> fdf3a4c2
 	tealsignMutLsigArgs   = "Need exactly one of --contract-addr or --lsig-txn"
 	tealsignKeyfileFail   = "Failed to read keyfile: %v"
 	tealsignNoWithAcct    = "--account is not yet supported"
