// Copyright (C) 2019-2022 Algorand, Inc.
// This file is part of go-algorand
//
// go-algorand is free software: you can redistribute it and/or modify
// it under the terms of the GNU Affero General Public License as
// published by the Free Software Foundation, either version 3 of the
// License, or (at your option) any later version.
//
// go-algorand is distributed in the hope that it will be useful,
// but WITHOUT ANY WARRANTY; without even the implied warranty of
// MERCHANTABILITY or FITNESS FOR A PARTICULAR PURPOSE.  See the
// GNU Affero General Public License for more details.
//
// You should have received a copy of the GNU Affero General Public License
// along with go-algorand.  If not, see <https://www.gnu.org/licenses/>.

package main

import (
	"archive/tar"
	"bufio"
	"compress/gzip"
	"context"
	"database/sql"
	"encoding/base64"
	"encoding/json"
	"fmt"
	"io"
	"os"
	"strings"
	"time"

	"github.com/spf13/cobra"

	cmdutil "github.com/algorand/go-algorand/cmd/util"
	"github.com/algorand/go-algorand/config"
	"github.com/algorand/go-algorand/data/basics"
	"github.com/algorand/go-algorand/data/bookkeeping"
	"github.com/algorand/go-algorand/data/transactions/logic"
	"github.com/algorand/go-algorand/ledger"
	"github.com/algorand/go-algorand/ledger/ledgercore"
	"github.com/algorand/go-algorand/ledger/store"
	"github.com/algorand/go-algorand/logging"
	"github.com/algorand/go-algorand/protocol"
	"github.com/algorand/go-algorand/util/db"
)

var catchpointFile string
var outFileName string
var excludedFields = cmdutil.MakeCobraStringSliceValue(nil, []string{"version", "catchpoint"})

func init() {
	fileCmd.Flags().StringVarP(&catchpointFile, "tar", "t", "", "Specify the catchpoint file (either .tar or .tar.gz) to process")
	fileCmd.Flags().StringVarP(&outFileName, "output", "o", "", "Specify an outfile for the dump ( i.e. tracker.dump.txt )")
	fileCmd.Flags().BoolVarP(&loadOnly, "load", "l", false, "Load only, do not dump")
	fileCmd.Flags().VarP(excludedFields, "exclude-fields", "e", "List of fields to exclude from the dump: ["+excludedFields.AllowedString()+"]")
}

var fileCmd = &cobra.Command{
	Use:   "file",
	Short: "Specify a file to dump",
	Long:  "Specify a file to dump",
	Args:  validateNoPosArgsFn,
	Run: func(cmd *cobra.Command, args []string) {
		if catchpointFile == "" {
			cmd.HelpFunc()(cmd, args)
			return
		}
		stats, err := os.Stat(catchpointFile)
		if err != nil {
			reportErrorf("Unable to stat '%s' : %v", catchpointFile, err)
		}

		catchpointSize := stats.Size()
		if catchpointSize == 0 {
			reportErrorf("Empty file '%s' : %v", catchpointFile, err)
		}
		// TODO: store CurrentProtocol in catchpoint file header.
		// As a temporary workaround use a current protocol version.
		genesisInitState := ledgercore.InitState{
			Block: bookkeeping.Block{BlockHeader: bookkeeping.BlockHeader{
				UpgradeState: bookkeeping.UpgradeState{
					CurrentProtocol: protocol.ConsensusCurrentVersion,
				},
			}},
		}
		cfg := config.GetDefaultLocal()
		l, err := ledger.OpenLedger(logging.Base(), "./ledger", false, genesisInitState, cfg)
		if err != nil {
			reportErrorf("Unable to open ledger : %v", err)
		}

		defer os.Remove("./ledger.block.sqlite")
		defer os.Remove("./ledger.block.sqlite-shm")
		defer os.Remove("./ledger.block.sqlite-wal")
		if !loadOnly {
			defer os.Remove("./ledger.tracker.sqlite")
			defer os.Remove("./ledger.tracker.sqlite-shm")
			defer os.Remove("./ledger.tracker.sqlite-wal")
		}
		defer l.Close()

		catchupAccessor := ledger.MakeCatchpointCatchupAccessor(l, logging.Base())
		err = catchupAccessor.ResetStagingBalances(context.Background(), true)
		if err != nil {
			reportErrorf("Unable to initialize catchup database : %v", err)
		}
		var fileHeader ledger.CatchpointFileHeader

		reader, err := os.Open(catchpointFile)
		if err != nil {
			reportErrorf("Unable to read '%s' : %v", catchpointFile, err)
		}
		defer reader.Close()

		fileHeader, err = loadCatchpointIntoDatabase(context.Background(), catchupAccessor, reader, catchpointSize)
		if err != nil {
			reportErrorf("Unable to load catchpoint file into in-memory database : %v", err)
		}

		if !loadOnly {
			outFile := os.Stdout
			if outFileName != "" {
				outFile, err = os.OpenFile(outFileName, os.O_RDWR|os.O_TRUNC|os.O_CREATE, 0755)
				if err != nil {
					reportErrorf("Unable to create file '%s' : %v", outFileName, err)
				}
				defer outFile.Close()
			}

<<<<<<< HEAD
			err = printStateProofVerificationContext("./ledger.tracker.sqlite", outFile)
			if err != nil {
				reportErrorf("Unable to print state proof verification database : %v", err)
			}

			err = printAccountsDatabase("./ledger.tracker.sqlite", fileHeader, outFile, excludedFields.GetSlice())
=======
			err = printAccountsDatabase("./ledger.tracker.sqlite", true, fileHeader, outFile, excludedFields.GetSlice())
>>>>>>> 6acecbd4
			if err != nil {
				reportErrorf("Unable to print account database : %v", err)
			}
			err = printKeyValueStore("./ledger.tracker.sqlite", true, outFile)
			if err != nil {
				reportErrorf("Unable to print key value store : %v", err)
			}
		}
	},
}

func printLoadCatchpointProgressLine(progress int, barLength int, dld int64) {
	if barLength == 0 {
		fmt.Printf(escapeCursorUp + escapeDeleteLine + "[ Done ] Loaded\n")
		return
	}

	outString := "[" + strings.Repeat(escapeSquare, progress) + strings.Repeat(escapeDot, barLength-progress) + "] Loading..."
	fmt.Printf(escapeCursorUp+escapeDeleteLine+outString+" %s\n", formatSize(dld))
}

func isGzipCompressed(catchpointReader *bufio.Reader, catchpointFileSize int64) bool {
	const gzipPrefixSize = 2
	const gzipPrefix = "\x1F\x8B"

	if catchpointFileSize < gzipPrefixSize {
		return false
	}

	prefixBytes, err := catchpointReader.Peek(gzipPrefixSize)

	if err != nil {
		return false
	}

	return prefixBytes[0] == gzipPrefix[0] && prefixBytes[1] == gzipPrefix[1]
}

func getCatchpointTarReader(catchpointReader *bufio.Reader, catchpointFileSize int64) (*tar.Reader, error) {
	if isGzipCompressed(catchpointReader, catchpointFileSize) {
		gzipReader, err := gzip.NewReader(catchpointReader)
		if err != nil {
			return nil, err
		}

		return tar.NewReader(gzipReader), nil
	}

	return tar.NewReader(catchpointReader), nil
}

func loadCatchpointIntoDatabase(ctx context.Context, catchupAccessor ledger.CatchpointCatchupAccessor, catchpointFile io.Reader, catchpointFileSize int64) (fileHeader ledger.CatchpointFileHeader, err error) {
	fmt.Printf("\n")
	printLoadCatchpointProgressLine(0, 50, 0)
	lastProgressUpdate := time.Now()
	progress := uint64(0)
	defer printLoadCatchpointProgressLine(0, 0, 0)

	catchpointReader := bufio.NewReader(catchpointFile)
	tarReader, err := getCatchpointTarReader(catchpointReader, catchpointFileSize)
	if err != nil {
		return fileHeader, err
	}

	var downloadProgress ledger.CatchpointCatchupAccessorProgress
	for {
		header, err := tarReader.Next()
		if err != nil {
			if err == io.EOF {
				return fileHeader, nil
			}
			return fileHeader, err
		}
		balancesBlockBytes := make([]byte, header.Size)
		readComplete := int64(0)

		for readComplete < header.Size {
			bytesRead, err := tarReader.Read(balancesBlockBytes[readComplete:])
			readComplete += int64(bytesRead)
			progress += uint64(bytesRead)
			if err != nil {
				if err == io.EOF {
					if readComplete == header.Size {
						break
					}
					err = fmt.Errorf("getPeerLedger received io.EOF while reading from tar file stream prior of reaching chunk size %d / %d", readComplete, header.Size)
				}
				return fileHeader, err
			}
		}
		err = catchupAccessor.ProcessStagingBalances(ctx, header.Name, balancesBlockBytes, &downloadProgress)
		if err != nil {
			return fileHeader, err
		}
		if header.Name == "content.msgpack" {
			// we already know it's valid, since we validated that above.
			protocol.Decode(balancesBlockBytes, &fileHeader)
		}
		if time.Since(lastProgressUpdate) > 50*time.Millisecond && catchpointFileSize > 0 {
			lastProgressUpdate = time.Now()
			printLoadCatchpointProgressLine(int(float64(progress)*50.0/float64(catchpointFileSize)), 50, int64(progress))
		}
	}
}

func printDumpingCatchpointProgressLine(progress int, barLength int, dld int64) {
	if barLength == 0 {
		fmt.Printf(escapeCursorUp + escapeDeleteLine + "[ Done ] Dumped\n")
		return
	}

	outString := "[" + strings.Repeat(escapeSquare, progress) + strings.Repeat(escapeDot, barLength-progress) + "] Dumping..."
	if dld > 0 {
		outString = fmt.Sprintf(outString+" %d", dld)
	}
	fmt.Printf(escapeCursorUp + escapeDeleteLine + outString + "\n")
}

func printAccountsDatabase(databaseName string, stagingTables bool, fileHeader ledger.CatchpointFileHeader, outFile *os.File, excludeFields []string) error {
	lastProgressUpdate := time.Now()
	progress := uint64(0)
	defer printDumpingCatchpointProgressLine(0, 0, 0)

	fileWriter := bufio.NewWriterSize(outFile, 1024*1024)
	defer fileWriter.Flush()

	dbAccessor, err := db.MakeAccessor(databaseName, true, false)
	if err != nil || dbAccessor.Handle == nil {
		return err
	}
	if fileHeader.Version != 0 {
		var headerFields = []string{
			"Version: %d",
			"Balances Round: %d",
			"Block Round: %d",
			"Block Header Digest: %s",
			"Catchpoint: %s",
			"Total Accounts: %d",
			"Total KVs: %d",
			"Total Chunks: %d",
		}
		var headerValues = []interface{}{
			fileHeader.Version,
			fileHeader.BalancesRound,
			fileHeader.BlocksRound,
			fileHeader.BlockHeaderDigest.String(),
			fileHeader.Catchpoint,
			fileHeader.TotalAccounts,
			fileHeader.TotalKVs,
			fileHeader.TotalChunks,
		}
		// safety check
		if len(headerFields) != len(headerValues) {
			return fmt.Errorf("printing failed: header formatting mismatch")
		}

		var actualFields []string
		var actualValues []interface{}
		if len(excludeFields) == 0 {
			actualFields = headerFields
			actualValues = headerValues
		} else {
			actualFields = make([]string, 0, len(headerFields)-len(excludeFields))
			actualValues = make([]interface{}, 0, len(headerFields)-len(excludeFields))
			for i, field := range headerFields {
				lower := strings.ToLower(field)
				excluded := false
				for _, filter := range excludeFields {
					if strings.HasPrefix(lower, filter) {
						excluded = true
						break
					}
				}
				if !excluded {
					actualFields = append(actualFields, field)
					actualValues = append(actualValues, headerValues[i])
				}
			}
		}

		fmt.Fprintf(fileWriter, strings.Join(actualFields, "\n")+"\n", actualValues...)

		totals := fileHeader.Totals
		fmt.Fprintf(fileWriter, "AccountTotals - Online Money: %d\nAccountTotals - Online RewardUnits : %d\nAccountTotals - Offline Money: %d\nAccountTotals - Offline RewardUnits : %d\nAccountTotals - Not Participating Money: %d\nAccountTotals - Not Participating Money RewardUnits: %d\nAccountTotals - Rewards Level: %d\n",
			totals.Online.Money.Raw, totals.Online.RewardUnits,
			totals.Offline.Money.Raw, totals.Offline.RewardUnits,
			totals.NotParticipating.Money.Raw, totals.NotParticipating.RewardUnits,
			totals.RewardsLevel)
	}
	return dbAccessor.Atomic(func(ctx context.Context, tx *sql.Tx) (err error) {
		arw := store.NewAccountsSQLReaderWriter(tx)

		fmt.Printf("\n")
		printDumpingCatchpointProgressLine(0, 50, 0)

		if fileHeader.Version == 0 {
			var totals ledgercore.AccountTotals
			id := ""
			if stagingTables {
				id = "catchpointStaging"
			}
			row := tx.QueryRow("SELECT online, onlinerewardunits, offline, offlinerewardunits, notparticipating, notparticipatingrewardunits, rewardslevel FROM accounttotals WHERE id=?", id)
			err = row.Scan(&totals.Online.Money.Raw, &totals.Online.RewardUnits,
				&totals.Offline.Money.Raw, &totals.Offline.RewardUnits,
				&totals.NotParticipating.Money.Raw, &totals.NotParticipating.RewardUnits,
				&totals.RewardsLevel)
			if err != nil {
				return err
			}
			fmt.Fprintf(fileWriter, "AccountTotals - Online Money: %d\nAccountTotals - Online RewardUnits : %d\nAccountTotals - Offline Money: %d\nAccountTotals - Offline RewardUnits : %d\nAccountTotals - Not Participating Money: %d\nAccountTotals - Not Participating Money RewardUnits: %d\nAccountTotals - Rewards Level: %d\n",
				totals.Online.Money.Raw, totals.Online.RewardUnits,
				totals.Offline.Money.Raw, totals.Offline.RewardUnits,
				totals.NotParticipating.Money.Raw, totals.NotParticipating.RewardUnits,
				totals.RewardsLevel)
		}

		balancesTable := "accountbase"
		resourcesTable := "resources"
		if stagingTables {
			balancesTable = "catchpointbalances"
			resourcesTable = "catchpointresources"
		}

		var rowsCount int64
		err = tx.QueryRow(fmt.Sprintf("SELECT count(*) from %s", balancesTable)).Scan(&rowsCount)
		if err != nil {
			return
		}

		printer := func(addr basics.Address, data interface{}, progress uint64) (err error) {
			jsonData, err := json.Marshal(data)
			if err != nil {
				return err
			}

			fmt.Fprintf(fileWriter, "%v : %s\n", addr, string(jsonData))

			if time.Since(lastProgressUpdate) > 50*time.Millisecond && rowsCount > 0 {
				lastProgressUpdate = time.Now()
				printDumpingCatchpointProgressLine(int(float64(progress)*50.0/float64(rowsCount)), 50, int64(progress))
			}
			return nil
		}

		if fileHeader.Version != 0 && fileHeader.Version < ledger.CatchpointFileVersionV6 {
			var rows *sql.Rows
			rows, err = tx.Query(fmt.Sprintf("SELECT address, data FROM %s order by address", balancesTable))
			if err != nil {
				return
			}
			defer rows.Close()

			for rows.Next() {
				var addrbuf []byte
				var buf []byte
				err = rows.Scan(&addrbuf, &buf)
				if err != nil {
					return
				}

				var addr basics.Address
				if len(addrbuf) != len(addr) {
					err = fmt.Errorf("account DB address length mismatch: %d != %d", len(addrbuf), len(addr))
					return
				}
				copy(addr[:], addrbuf)

				var data basics.AccountData
				err = protocol.Decode(buf, &data)
				if err != nil {
					return
				}

				err = printer(addr, data, progress)
				if err != nil {
					return
				}

				progress++
			}
			err = rows.Err()
		} else {
			acctCount := 0
			acctCb := func(addr basics.Address, data basics.AccountData) {
				err = printer(addr, data, progress)
				if err != nil {
					return
				}
				progress++
				acctCount++
			}
			_, err = arw.LoadAllFullAccounts(context.Background(), balancesTable, resourcesTable, acctCb)
			if err != nil {
				return
			}
			if acctCount != int(rowsCount) {
				return fmt.Errorf("expected %d accounts but got only %d", rowsCount, acctCount)
			}
		}
		// increase the deadline warning to disable the warning message.
		_, _ = db.ResetTransactionWarnDeadline(ctx, tx, time.Now().Add(5*time.Second))
		return err
	})
}

func printStateProofVerificationContext(databaseName string, outFile *os.File) error {
	fileWriter := bufio.NewWriterSize(outFile, 1024*1024)
	defer fileWriter.Flush()

	dbAccessor, err := db.MakeAccessor(databaseName, true, false)
	if err != nil || dbAccessor.Handle == nil {
		return err
	}
	defer dbAccessor.Close()

	var stateProofVerificationContext []ledgercore.StateProofVerificationContext
	err = dbAccessor.Atomic(func(ctx context.Context, tx *sql.Tx) (err error) {
		stateProofVerificationContext, err = ledger.CatchpointStateProofVerification(ctx, tx)
		return err
	})

	if err != nil {
		return err
	}

	var printedLines []string
	for _, ctx := range stateProofVerificationContext {
		jsonData, err := json.Marshal(ctx)
		if err != nil {
			return err
		}
		printedLines = append(printedLines, fmt.Sprintf("%d : %s", ctx.LastAttestedRound, string(jsonData)))
	}
	_, err = fmt.Fprintf(fileWriter, "State Proof Verification Data:\n"+strings.Join(printedLines, "\n")+"\n")
	return err
}

func printKeyValue(writer *bufio.Writer, key, value []byte) {
	var pretty string
	ai, rest, err := logic.SplitBoxKey(string(key))
	if err == nil {
		pretty = fmt.Sprintf("box(%d, %s)", ai, base64.StdEncoding.EncodeToString([]byte(rest)))
	} else {
		pretty = base64.StdEncoding.EncodeToString(key)
	}

	fmt.Fprintf(writer, "%s : %v\n", pretty, base64.StdEncoding.EncodeToString(value))
}

func printKeyValueStore(databaseName string, stagingTables bool, outFile *os.File) error {
	fmt.Printf("\n")
	printDumpingCatchpointProgressLine(0, 50, 0)
	lastProgressUpdate := time.Now()
	progress := uint64(0)
	defer printDumpingCatchpointProgressLine(0, 0, 0)

	fileWriter := bufio.NewWriterSize(outFile, 1024*1024)
	defer fileWriter.Flush()

	dbAccessor, err := db.MakeAccessor(databaseName, true, false)
	if err != nil || dbAccessor.Handle == nil {
		return err
	}

	kvTable := "kvstore"
	if stagingTables {
		kvTable = "catchpointkvstore"
	}

	return dbAccessor.Atomic(func(ctx context.Context, tx *sql.Tx) error {
		var rowsCount int64
		err := tx.QueryRow(fmt.Sprintf("SELECT count(*) from %s", kvTable)).Scan(&rowsCount)
		if err != nil {
			return err
		}

		// ordered to make dumps more "diffable"
		rows, err := tx.Query(fmt.Sprintf("SELECT key, value FROM %s order by key", kvTable))
		if err != nil {
			return err
		}
		defer rows.Close()
		for rows.Next() {
			progress++
			var key []byte
			var value []byte
			err := rows.Scan(&key, &value)
			if err != nil {
				return err
			}
			printKeyValue(fileWriter, key, value)
			if time.Since(lastProgressUpdate) > 50*time.Millisecond {
				lastProgressUpdate = time.Now()
				printDumpingCatchpointProgressLine(int(float64(progress)*50.0/float64(rowsCount)), 50, int64(progress))
			}
		}
		return nil
	})
}<|MERGE_RESOLUTION|>--- conflicted
+++ resolved
@@ -127,17 +127,11 @@
 				}
 				defer outFile.Close()
 			}
-
-<<<<<<< HEAD
 			err = printStateProofVerificationContext("./ledger.tracker.sqlite", outFile)
 			if err != nil {
 				reportErrorf("Unable to print state proof verification database : %v", err)
 			}
-
-			err = printAccountsDatabase("./ledger.tracker.sqlite", fileHeader, outFile, excludedFields.GetSlice())
-=======
 			err = printAccountsDatabase("./ledger.tracker.sqlite", true, fileHeader, outFile, excludedFields.GetSlice())
->>>>>>> 6acecbd4
 			if err != nil {
 				reportErrorf("Unable to print account database : %v", err)
 			}
