// Copyright (C) 2019-2020 Algorand, Inc.
// This file is part of go-algorand
//
// go-algorand is free software: you can redistribute it and/or modify
// it under the terms of the GNU Affero General Public License as
// published by the Free Software Foundation, either version 3 of the
// License, or (at your option) any later version.
//
// go-algorand is distributed in the hope that it will be useful,
// but WITHOUT ANY WARRANTY; without even the implied warranty of
// MERCHANTABILITY or FITNESS FOR A PARTICULAR PURPOSE.  See the
// GNU Affero General Public License for more details.
//
// You should have received a copy of the GNU Affero General Public License
// along with go-algorand.  If not, see <https://www.gnu.org/licenses/>.

package rpcs

import (
	"context"
	"encoding/binary"
	"fmt"

	"github.com/algorand/go-deadlock"

	"github.com/algorand/go-algorand/data/basics"
	"github.com/algorand/go-algorand/logging"
	"github.com/algorand/go-algorand/network"
	"github.com/algorand/go-algorand/protocol"
)

// WsFetcherService exists for the express purpose or providing a global
// handler for fetcher gossip message response types
type WsFetcherService struct {
	log             logging.Logger
	mu              deadlock.RWMutex
	pendingRequests map[string]chan WsGetBlockOut
	net             network.GossipNode
}

// Constant strings used as keys for topics
const (
	roundKey           = "roundKey"        // Block round-number topic-key in the request
	requestDataTypeKey = "requestDataType" // Data-type topic-key in the request (e.g. block, cert, block+cert)
	blockDataKey       = "blockData"       // Block-data topic-key in the response
	certDataKey        = "certData"        // Cert-data topic-key in the response
	blockAndCertValue  = "blockAndCert"    // block+cert request data (as the value of requestDataTypeKey)
)

func makePendingRequestKey(target network.UnicastPeer, round basics.Round, tag protocol.Tag) string {
	return fmt.Sprintf("<%s>:%d:%s", target.GetAddress(), round, tag)

}

func (fs *WsFetcherService) handleNetworkMsg(msg network.IncomingMessage) (out network.OutgoingMessage) {
	// route message to appropriate wsFetcher (if registered)
	uniPeer := msg.Sender.(network.UnicastPeer)
	switch msg.Tag {
	case protocol.UniCatchupResTag:
	case protocol.UniEnsBlockResTag:
	default:
		fs.log.Warnf("WsFetcherService: unable to process message coming from '%s'; no fetcher registered for tag (%v)", uniPeer.GetAddress(), msg.Tag)
		return
	}

	var resp WsGetBlockOut

	if len(msg.Data) == 0 {
		fs.log.Warnf("WsFetcherService(%s): request failed: catchup response no bytes sent", uniPeer.GetAddress())
		out.Action = network.Disconnect
		return
	}

	if decodeErr := protocol.DecodeReflect(msg.Data, &resp); decodeErr != nil {
		fs.log.Warnf("WsFetcherService(%s): request failed: unable to decode message : %v", uniPeer.GetAddress(), decodeErr)
		out.Action = network.Disconnect
		return
	}

	waitKey := makePendingRequestKey(uniPeer, basics.Round(resp.Round), msg.Tag.Complement())
	fs.mu.RLock()
	f, hasWaitCh := fs.pendingRequests[waitKey]
	fs.mu.RUnlock()
	if !hasWaitCh {
		if resp.Error != "" {
			fs.log.Infof("WsFetcherService: received a message response for a stale block request from '%s', round %d, length %d, error : '%s'", uniPeer.GetAddress(), resp.Round, len(resp.BlockBytes), resp.Error)
		} else {
			fs.log.Infof("WsFetcherService: received a message response for a stale block request from '%s', round %d, length %d", uniPeer.GetAddress(), resp.Round, len(resp.BlockBytes))
		}
		return
	}

	f <- resp
	return
}

// RequestBlock send a request for block <round> and wait until it receives a response or a context expires.
func (fs *WsFetcherService) RequestBlock(ctx context.Context, target network.UnicastPeer, round basics.Round, tag protocol.Tag) (WsGetBlockOut, error) {
	waitCh := make(chan WsGetBlockOut, 1)
	waitKey := makePendingRequestKey(target, round, tag)

	// register.
	fs.mu.Lock()
	if _, has := fs.pendingRequests[waitKey]; has {
		// we already have a pending request for the same round and tag from the same peer
		fs.mu.Unlock()
		return WsGetBlockOut{}, fmt.Errorf("WsFetcherService.RequestBlock(%d): only single concurrent request for a round from a single peer(%s) is supported", round, target.GetAddress())
	}
	fs.pendingRequests[waitKey] = waitCh
	fs.mu.Unlock()

	defer func() {
		// unregister
		fs.mu.Lock()
		delete(fs.pendingRequests, waitKey)
		fs.mu.Unlock()
	}()
	if target.Version() == "1" {
		req := WsGetBlockRequest{Round: uint64(round)}
		err := target.Unicast(ctx, protocol.EncodeReflect(req), tag)
		if err != nil {
			return WsGetBlockOut{}, fmt.Errorf("WsFetcherService.RequestBlock(%d): unicast failed, %v", round, err)
		}
		select {
		case resp := <-waitCh:
			return resp, nil
		case <-ctx.Done():
			switch ctx.Err() {
			case context.DeadlineExceeded:
				return WsGetBlockOut{}, fmt.Errorf("WsFetcherService.RequestBlock(%d): request to %s was timed out", round, target.GetAddress())
			case context.Canceled:
				return WsGetBlockOut{}, fmt.Errorf("WsFetcherService.RequestBlock(%d): request to %s was cancelled by context", round, target.GetAddress())
			default:
				return WsGetBlockOut{}, ctx.Err()
			}
		}
	}

	// Else, if version == 2.1
	roundBin := make([]byte, binary.MaxVarintLen64)
	binary.PutUvarint(roundBin, uint64(round))
	topics := network.Topics{
		network.MakeTopic(requestDataTypeKey,
			[]byte(blockAndCertValue)),
		network.MakeTopic(
			roundKey,
			roundBin),
	}
	resp, err := target.Request(ctx, tag, topics)
	if err != nil {
		return WsGetBlockOut{}, fmt.Errorf("WsFetcherService(%s).RequestBlock(%d): Request failed, %v", target.GetAddress(), round, err)
	}

	if errMsg, found := resp.Topics.GetValue(network.ErrorKey); found {
		return WsGetBlockOut{}, fmt.Errorf("WsFetcherService(%s).RequestBlock(%d): Request failed, %s", target.GetAddress(), round, string(errMsg))
	}

	blk, found := resp.Topics.GetValue(blockDataKey)
	if !found {
		return WsGetBlockOut{}, fmt.Errorf("WsFetcherService(%s): request failed: block data not found", target.GetAddress())
	}
	cert, found := resp.Topics.GetValue(certDataKey)
	if !found {
		return WsGetBlockOut{}, fmt.Errorf("WsFetcherService(%s): request failed: cert data not found", target.GetAddress())
<<<<<<< HEAD
	}

	// For backward compatibility, the block and cert are repackaged here.
	// This can be dropeed once the v1 is dropped.
	blockCertBytes := protocol.EncodeReflect(PreEncodedBlockCert{
		Block:       blk,
		Certificate: cert})

	wsBlockOut := WsGetBlockOut{
		Round:      uint64(round),
		BlockBytes: blockCertBytes,
	}
=======
	}

	// For backward compatibility, the block and cert are repackaged here.
	// This can be dropeed once the v1 is dropped.
	blockCertBytes := protocol.EncodeReflect(PreEncodedBlockCert{
		Block:       blk,
		Certificate: cert})

	wsBlockOut := WsGetBlockOut{
		Round:      uint64(round),
		BlockBytes: blockCertBytes,
	}
>>>>>>> fdf3a4c2
	return wsBlockOut, nil
}

// MakeWsFetcherService creates and returns a WsFetcherService that services gossip fetcher responses
func MakeWsFetcherService(log logging.Logger, net network.GossipNode) *WsFetcherService {
	service := &WsFetcherService{
		log:             log,
		pendingRequests: make(map[string]chan WsGetBlockOut),
		net:             net,
	}
	return service
}

// Start starts the WsFetcherService
func (fs *WsFetcherService) Start() {
	handlers := []network.TaggedMessageHandler{
		{Tag: protocol.UniCatchupResTag, MessageHandler: network.HandlerFunc(fs.handleNetworkMsg)},  // handles the response for a block catchup request
		{Tag: protocol.UniEnsBlockResTag, MessageHandler: network.HandlerFunc(fs.handleNetworkMsg)}, // handles the response for a block ensure digest request
	}
	fs.net.RegisterHandlers(handlers)
}

// Stop stops the WsFetcherService
func (fs *WsFetcherService) Stop() {

}<|MERGE_RESOLUTION|>--- conflicted
+++ resolved
@@ -162,7 +162,6 @@
 	cert, found := resp.Topics.GetValue(certDataKey)
 	if !found {
 		return WsGetBlockOut{}, fmt.Errorf("WsFetcherService(%s): request failed: cert data not found", target.GetAddress())
-<<<<<<< HEAD
 	}
 
 	// For backward compatibility, the block and cert are repackaged here.
@@ -175,20 +174,6 @@
 		Round:      uint64(round),
 		BlockBytes: blockCertBytes,
 	}
-=======
-	}
-
-	// For backward compatibility, the block and cert are repackaged here.
-	// This can be dropeed once the v1 is dropped.
-	blockCertBytes := protocol.EncodeReflect(PreEncodedBlockCert{
-		Block:       blk,
-		Certificate: cert})
-
-	wsBlockOut := WsGetBlockOut{
-		Round:      uint64(round),
-		BlockBytes: blockCertBytes,
-	}
->>>>>>> fdf3a4c2
 	return wsBlockOut, nil
 }
 
