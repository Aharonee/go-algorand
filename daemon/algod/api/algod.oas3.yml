--- conflicted
+++ resolved
@@ -1395,10 +1395,6 @@
         ],
         "type": "object"
       },
-<<<<<<< HEAD
-      "ParticipationKey": {
-        "description": "Represents a participation key used by the node.",
-=======
       "LogItem": {
         "description": "Application Log",
         "properties": {
@@ -1415,7 +1411,10 @@
           "id",
           "value"
         ],
->>>>>>> 80bd5ed6
+        "type": "object"
+      },
+      "ParticipationKey": {
+        "description": "Represents a participation key used by the node.",
         "type": "object"
       },
       "StateDelta": {
