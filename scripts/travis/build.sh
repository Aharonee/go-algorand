#!/usr/bin/env bash

# build.sh - Performs a build on the branch
#
# Syntax:   build.sh
#
# Usage:    Can be used by either Travis or an ephermal build machine
#
# Examples: scripts/travis/build.sh

MAKE_DEBUG_OPTION=""
while [ "$1" != "" ]; do
    case "$1" in
        --make_debug)
            shift
            MAKE_DEBUG_OPTION="1"
            ;;
        *)
            echo "Unknown option" "$1"
            exit 1
            ;;
    esac
    shift
done


# turn off exit on error
set +e
set -x

# $1 - Message
LAST_DURATION=$SECONDS
function duration() {
  ELAPSED=$((SECONDS - $LAST_DURATION))
  printf "Duration: '%s' - %02dh:%02dm:%02ds\n" "$1" $(($ELAPSED/3600)) $(($ELAPSED%3600/60)) $(($ELAPSED%60))
  LAST_DURATION=$SECONDS
}

CONFIGURE_SUCCESS=false

SCRIPTPATH="$( cd "$(dirname "$0")" ; pwd -P )"

OS=$("${SCRIPTPATH}/../ostype.sh")
ARCH=$("${SCRIPTPATH}/../archtype.sh")

# Get the go build version.
GOLANG_VERSION=$(./scripts/get_golang_version.sh)

curl -sL -o ~/gimme https://raw.githubusercontent.com/travis-ci/gimme/master/gimme
chmod +x ~/gimme
eval "$(~/gimme "${GOLANG_VERSION}")"

# travis sometimes fail to download a dependency. trying multiple times might help.
for (( attempt=1; attempt<=5; attempt++ ))
do
    scripts/travis/configure_dev.sh
    ERR=$?
    if [ "${ERR}" == "0" ]; then
        CONFIGURE_SUCCESS=true
        break
    fi
    echo "Running configure_dev.sh resulted in exit code ${ERR}; retrying in 3 seconds"
    sleep 3s
done
duration "configure_dev.sh"

if [ "${CONFIGURE_SUCCESS}" = "false" ]; then
    echo "Attempted to configure the environment multiple times, and failed. See above logs for details."
    exit 1
fi

set -e
scripts/travis/before_build.sh
<<<<<<< HEAD
=======
duration "before_build.sh"
>>>>>>> a9705a19

if [ "${OS}-${ARCH}" = "linux-arm" ] || [ "${OS}-${ARCH}" = "windows-amd64" ]; then
    # for arm, build just the basic distro
    # for windows, we still have some issues with the enlistment checking, so we'll make it simple for now.
    MAKE_DEBUG_OPTION=""
fi

if [ "${MAKE_DEBUG_OPTION}" != "" ]; then
    make build build-race
    duration "make build build-race"
else
    make build
    duration "make build"
fi<|MERGE_RESOLUTION|>--- conflicted
+++ resolved
@@ -71,10 +71,7 @@
 
 set -e
 scripts/travis/before_build.sh
-<<<<<<< HEAD
-=======
 duration "before_build.sh"
->>>>>>> a9705a19
 
 if [ "${OS}-${ARCH}" = "linux-arm" ] || [ "${OS}-${ARCH}" = "windows-amd64" ]; then
     # for arm, build just the basic distro
